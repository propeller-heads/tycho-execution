use hex;
use num_bigint::BigUint;
use tycho_core::{
    dto::{Chain as TychoCoreChain, ProtocolComponent},
    Bytes,
};

use crate::encoding::errors::EncodingError;

/// Represents a solution containing details describing an order, and  instructions for filling
/// the order.
#[derive(Clone, Default, Debug)]
pub struct Solution {
    /// Address of the sender.
    pub sender: Bytes,
    /// Address of the receiver.
    pub receiver: Bytes,
    /// The token being sold (exact in) or bought (exact out).
    pub given_token: Bytes,
    /// Amount of the given token.
    pub given_amount: BigUint,
    /// The token being bought (exact in) or sold (exact out).
    pub checked_token: Bytes,
    /// False if the solution is an exact input solution. Currently only exact input solutions are
    /// supported.
    pub exact_out: bool,
    /// If set, it will be applied to expected_amount
    pub slippage: Option<f64>,
    /// Expected amount of the bought token (exact in) or sold token (exact out).
    pub expected_amount: Option<BigUint>,
    /// Minimum amount to be checked for the solution to be valid.
    /// If not set, the check will not be performed.
    pub check_amount: Option<BigUint>,
    /// List of swaps to fulfill the solution.
    pub swaps: Vec<Swap>,
    /// If not set, then the Tycho Router will be used
    pub router_address: Option<Bytes>,
    /// If set, the corresponding native action will be executed.
    pub native_action: Option<NativeAction>,
    /// If set to true, the solution will be encoded to be sent directly to the Executor and
    /// skip the router. The user is responsible for managing necessary approvals and token
    /// transfers.
    pub direct_execution: bool,
}

/// Represents an action to be performed on the native token either before or after the swap.
///
/// `Wrap` means that the native token will be wrapped before the first swap, and `Unwrap`
/// means that the native token will be unwrapped after the last swap, before being sent to the
/// receiver.
#[derive(Clone, PartialEq, Debug)]
pub enum NativeAction {
    Wrap,
    Unwrap,
}

/// Represents a swap operation to be performed on a pool.
#[derive(Clone, Debug)]
pub struct Swap {
    /// Protocol component from tycho indexer
    pub component: ProtocolComponent,
    /// Token being input into the pool.
    pub token_in: Bytes,
    /// Token being output from the pool.
    pub token_out: Bytes,
    /// Decimal of the amount to be swapped in this operation (for example, 0.5 means 50%)
    pub split: f64,
}

<<<<<<< HEAD
/// Represents a transaction to be executed.
///
/// # Fields
/// * `to`: Address of the contract to call with the calldata
/// * `value`: Native token value to be sent with the transaction.
/// * `data`: Encoded calldata for the transaction.
=======
impl Swap {
    pub fn new<T: Into<ProtocolComponent>>(
        component: T,
        token_in: Bytes,
        token_out: Bytes,
        split: f64,
    ) -> Self {
        Self { component: component.into(), token_in, token_out, split }
    }
}

>>>>>>> 54ef6716
#[derive(Clone, Debug)]
pub struct Transaction {
    pub to: Bytes,
    pub value: BigUint,
    pub data: Vec<u8>,
}

/// Represents necessary attributes for encoding an order.
///
/// # Fields
///
/// * `receiver`: Address of the receiver of the out token after the swaps are completed.
/// * `exact_out`: true if the solution is a buy order, false if it is a sell order.
/// * `router_address`: Address of the router contract to be used for the swaps.
pub struct EncodingContext {
    pub receiver: Bytes,
    pub exact_out: bool,
    pub router_address: Bytes,
}

#[derive(Clone, PartialEq, Eq, Hash)]
pub struct ChainId(pub u64);

#[derive(Clone, PartialEq, Eq, Hash)]
pub struct Chain {
    pub id: ChainId,
    pub name: String,
}

impl ChainId {
    pub fn id(&self) -> u64 {
        self.0
    }
}

impl From<TychoCoreChain> for ChainId {
    fn from(chain: TychoCoreChain) -> Self {
        match chain {
            TychoCoreChain::Ethereum => ChainId(1),
            TychoCoreChain::ZkSync => ChainId(324),
            TychoCoreChain::Arbitrum => ChainId(42161),
            TychoCoreChain::Starknet => ChainId(0),
        }
    }
}

impl From<TychoCoreChain> for Chain {
    fn from(chain: TychoCoreChain) -> Self {
        Chain { id: chain.into(), name: chain.to_string() }
    }
}

impl Chain {
    pub fn native_token(&self) -> Result<Bytes, EncodingError> {
        match self.id.id() {
            1 => Ok(Bytes::from(hex::decode("0000000000000000000000000000000000000000").map_err(
                |_| EncodingError::FatalError("Failed to decode native token".to_string()),
            )?)),
            _ => Err(EncodingError::InvalidInput(format!(
                "Native token not set for chain {:?}. Double check the chain is supported.",
                self.name
            ))),
        }
    }
    pub fn wrapped_token(&self) -> Result<Bytes, EncodingError> {
        match self.id.id() {
            1 => Ok(Bytes::from(hex::decode("C02aaA39b223FE8D0A0e5C4F27eAD9083C756Cc2").map_err(
                |_| EncodingError::FatalError("Failed to decode wrapped token".to_string()),
            )?)),
            _ => Err(EncodingError::InvalidInput(format!(
                "Wrapped token not set for chain {:?}. Double check the chain is supported.",
                self.name
            ))),
        }
    }
}

mod tests {
    use super::*;

    struct MockProtocolComponent {
        id: String,
        protocol_system: String,
    }

    impl From<MockProtocolComponent> for ProtocolComponent {
        fn from(component: MockProtocolComponent) -> Self {
            ProtocolComponent {
                id: component.id,
                protocol_system: component.protocol_system,
                tokens: vec![],
                protocol_type_name: "".to_string(),
                chain: Default::default(),
                contract_ids: vec![],
                static_attributes: Default::default(),
                change: Default::default(),
                creation_tx: Default::default(),
                created_at: Default::default(),
            }
        }
    }

    #[test]
    fn test_swap_new() {
        let component = MockProtocolComponent {
            id: "i-am-an-id".to_string(),
            protocol_system: "uniswap_v2".to_string(),
        };
        let swap = Swap::new(component, Bytes::from("0x12"), Bytes::from("34"), 0.5);
        assert_eq!(swap.token_in, Bytes::from("0x12"));
        assert_eq!(swap.token_out, Bytes::from("0x34"));
        assert_eq!(swap.component.protocol_system, "uniswap_v2");
        assert_eq!(swap.component.id, "i-am-an-id");
    }
}<|MERGE_RESOLUTION|>--- conflicted
+++ resolved
@@ -67,14 +67,6 @@
     pub split: f64,
 }
 
-<<<<<<< HEAD
-/// Represents a transaction to be executed.
-///
-/// # Fields
-/// * `to`: Address of the contract to call with the calldata
-/// * `value`: Native token value to be sent with the transaction.
-/// * `data`: Encoded calldata for the transaction.
-=======
 impl Swap {
     pub fn new<T: Into<ProtocolComponent>>(
         component: T,
@@ -86,7 +78,12 @@
     }
 }
 
->>>>>>> 54ef6716
+/// Represents a transaction to be executed.
+///
+/// # Fields
+/// * `to`: Address of the contract to call with the calldata
+/// * `value`: Native token value to be sent with the transaction.
+/// * `data`: Encoded calldata for the transaction.
 #[derive(Clone, Debug)]
 pub struct Transaction {
     pub to: Bytes,
