use std::collections::HashMap;

use crate::encoding::{
    errors::EncodingError,
    evm::swap_encoder::swap_encoders::{
<<<<<<< HEAD
        BalancerV2SwapEncoder, BebopSwapEncoder, CurveSwapEncoder, EkuboSwapEncoder,
=======
        BalancerV2SwapEncoder, BalancerV3SwapEncoder, CurveSwapEncoder, EkuboSwapEncoder,
>>>>>>> b4dd4025
        MaverickV2SwapEncoder, UniswapV2SwapEncoder, UniswapV3SwapEncoder, UniswapV4SwapEncoder,
    },
    models::Chain,
    swap_encoder::SwapEncoder,
};

/// Builds a `SwapEncoder` for the given protocol system and executor address.
pub struct SwapEncoderBuilder {
    protocol_system: String,
    executor_address: String,
    chain: Chain,
    config: Option<HashMap<String, String>>,
}

impl SwapEncoderBuilder {
    pub fn new(
        protocol_system: &str,
        executor_address: &str,
        chain: Chain,
        config: Option<HashMap<String, String>>,
    ) -> Self {
        SwapEncoderBuilder {
            protocol_system: protocol_system.to_string(),
            executor_address: executor_address.to_string(),
            chain,
            config,
        }
    }

    pub fn build(self) -> Result<Box<dyn SwapEncoder>, EncodingError> {
        match self.protocol_system.as_str() {
            "uniswap_v2" => Ok(Box::new(UniswapV2SwapEncoder::new(
                self.executor_address,
                self.chain,
                self.config,
            )?)),
            "sushiswap_v2" => Ok(Box::new(UniswapV2SwapEncoder::new(
                self.executor_address,
                self.chain,
                self.config,
            )?)),
            "pancakeswap_v2" => Ok(Box::new(UniswapV2SwapEncoder::new(
                self.executor_address,
                self.chain,
                self.config,
            )?)),
            "vm:balancer_v2" => Ok(Box::new(BalancerV2SwapEncoder::new(
                self.executor_address,
                self.chain,
                self.config,
            )?)),
            "uniswap_v3" => Ok(Box::new(UniswapV3SwapEncoder::new(
                self.executor_address,
                self.chain,
                self.config,
            )?)),
            "pancakeswap_v3" => Ok(Box::new(UniswapV3SwapEncoder::new(
                self.executor_address,
                self.chain,
                self.config,
            )?)),
            "uniswap_v4" => Ok(Box::new(UniswapV4SwapEncoder::new(
                self.executor_address,
                self.chain,
                self.config,
            )?)),
            "ekubo_v2" => {
                Ok(Box::new(EkuboSwapEncoder::new(self.executor_address, self.chain, self.config)?))
            }
            "vm:curve" => {
                Ok(Box::new(CurveSwapEncoder::new(self.executor_address, self.chain, self.config)?))
            }
            "vm:maverick_v2" => Ok(Box::new(MaverickV2SwapEncoder::new(
                self.executor_address,
                self.chain,
                self.config,
            )?)),
<<<<<<< HEAD
            "rfq:bebop" => {
                Ok(Box::new(BebopSwapEncoder::new(self.executor_address, self.chain, self.config)?))
            }
=======
            "vm:balancer_v3" => Ok(Box::new(BalancerV3SwapEncoder::new(
                self.executor_address,
                self.chain,
                self.config,
            )?)),
>>>>>>> b4dd4025
            _ => Err(EncodingError::FatalError(format!(
                "Unknown protocol system: {}",
                self.protocol_system
            ))),
        }
    }
}<|MERGE_RESOLUTION|>--- conflicted
+++ resolved
@@ -3,12 +3,9 @@
 use crate::encoding::{
     errors::EncodingError,
     evm::swap_encoder::swap_encoders::{
-<<<<<<< HEAD
-        BalancerV2SwapEncoder, BebopSwapEncoder, CurveSwapEncoder, EkuboSwapEncoder,
-=======
-        BalancerV2SwapEncoder, BalancerV3SwapEncoder, CurveSwapEncoder, EkuboSwapEncoder,
->>>>>>> b4dd4025
-        MaverickV2SwapEncoder, UniswapV2SwapEncoder, UniswapV3SwapEncoder, UniswapV4SwapEncoder,
+        BalancerV2SwapEncoder, BalancerV3SwapEncoder, BebopSwapEncoder, CurveSwapEncoder,
+        EkuboSwapEncoder, MaverickV2SwapEncoder, UniswapV2SwapEncoder, UniswapV3SwapEncoder,
+        UniswapV4SwapEncoder,
     },
     models::Chain,
     swap_encoder::SwapEncoder,
@@ -85,17 +82,14 @@
                 self.chain,
                 self.config,
             )?)),
-<<<<<<< HEAD
-            "rfq:bebop" => {
-                Ok(Box::new(BebopSwapEncoder::new(self.executor_address, self.chain, self.config)?))
-            }
-=======
             "vm:balancer_v3" => Ok(Box::new(BalancerV3SwapEncoder::new(
                 self.executor_address,
                 self.chain,
                 self.config,
             )?)),
->>>>>>> b4dd4025
+            "rfq:bebop" => {
+                Ok(Box::new(BebopSwapEncoder::new(self.executor_address, self.chain, self.config)?))
+            }
             _ => Err(EncodingError::FatalError(format!(
                 "Unknown protocol system: {}",
                 self.protocol_system
