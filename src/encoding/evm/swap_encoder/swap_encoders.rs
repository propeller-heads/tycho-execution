use std::{collections::HashMap, str::FromStr, sync::Arc};

use alloy::{
    primitives::{Address, Bytes as AlloyBytes, U8},
    sol_types::SolValue,
};
use serde::{Deserialize, Serialize};
use serde_json::from_str;
use tokio::{
    runtime::{Handle, Runtime},
    task::block_in_place,
};
use tycho_common::{
    models::{protocol::GetAmountOutParams, Chain},
    Bytes,
};

use crate::encoding::{
    errors::EncodingError,
    evm::{
        approvals::protocol_approvals_manager::ProtocolApprovalsManager,
        constants::ANGSTROM_DEFAULT_BLOCKS_IN_FUTURE,
        utils::{
            biguint_to_u256, bytes_to_address, get_runtime, get_static_attribute,
            pad_or_truncate_to_size,
        },
    },
    models::{EncodingContext, Swap},
    swap_encoder::SwapEncoder,
};

/// Encodes a swap on a Uniswap V2 pool through the given executor address.
///
/// # Fields
/// * `executor_address` - The address of the executor contract that will perform the swap.
#[derive(Clone)]
pub struct UniswapV2SwapEncoder {
    executor_address: Bytes,
}

impl UniswapV2SwapEncoder {
    fn get_zero_to_one(sell_token_address: Address, buy_token_address: Address) -> bool {
        sell_token_address < buy_token_address
    }
}

impl SwapEncoder for UniswapV2SwapEncoder {
    fn new(
        executor_address: Bytes,
        _chain: Chain,
        _config: Option<HashMap<String, String>>,
    ) -> Result<Self, EncodingError> {
        Ok(Self { executor_address })
    }

    fn encode_swap(
        &self,
        swap: &Swap,
        encoding_context: &EncodingContext,
    ) -> Result<Vec<u8>, EncodingError> {
        let token_in_address = bytes_to_address(&swap.token_in)?;
        let token_out_address = bytes_to_address(&swap.token_out)?;

        let zero_to_one = Self::get_zero_to_one(token_in_address, token_out_address);
        let component_id = Address::from_str(&swap.component.id)
            .map_err(|_| EncodingError::FatalError("Invalid USV2 component id".to_string()))?;

        // Token in address is always needed to perform a manual transfer from the router,
        // since no optimizations are performed that send from one pool to the next
        let args = (
            token_in_address,
            component_id,
            bytes_to_address(&encoding_context.receiver)?,
            zero_to_one,
            (encoding_context.transfer_type as u8).to_be_bytes(),
        );

        Ok(args.abi_encode_packed())
    }

    fn executor_address(&self) -> &Bytes {
        &self.executor_address
    }

    fn clone_box(&self) -> Box<dyn SwapEncoder> {
        Box::new(self.clone())
    }
}

/// Encodes a swap on a Uniswap V3 pool through the given executor address.
///
/// # Fields
/// * `executor_address` - The address of the executor contract that will perform the swap.
#[derive(Clone)]
pub struct UniswapV3SwapEncoder {
    executor_address: Bytes,
}

impl UniswapV3SwapEncoder {
    fn get_zero_to_one(sell_token_address: Address, buy_token_address: Address) -> bool {
        sell_token_address < buy_token_address
    }
}

impl SwapEncoder for UniswapV3SwapEncoder {
    fn new(
        executor_address: Bytes,
        _chain: Chain,
        _config: Option<HashMap<String, String>>,
    ) -> Result<Self, EncodingError> {
        Ok(Self { executor_address })
    }

    fn encode_swap(
        &self,
        swap: &Swap,
        encoding_context: &EncodingContext,
    ) -> Result<Vec<u8>, EncodingError> {
        let token_in_address = bytes_to_address(&swap.token_in)?;
        let token_out_address = bytes_to_address(&swap.token_out)?;

        let zero_to_one = Self::get_zero_to_one(token_in_address, token_out_address);
        let component_id = Address::from_str(&swap.component.id)
            .map_err(|_| EncodingError::FatalError("Invalid USV3 component id".to_string()))?;
        let pool_fee_bytes = get_static_attribute(swap, "fee")?;

        let pool_fee_u24 = pad_or_truncate_to_size::<3>(&pool_fee_bytes)
            .map_err(|_| EncodingError::FatalError("Failed to extract fee bytes".to_string()))?;

        let args = (
            token_in_address,
            token_out_address,
            pool_fee_u24,
            bytes_to_address(&encoding_context.receiver)?,
            component_id,
            zero_to_one,
            (encoding_context.transfer_type as u8).to_be_bytes(),
        );

        Ok(args.abi_encode_packed())
    }

    fn executor_address(&self) -> &Bytes {
        &self.executor_address
    }
    fn clone_box(&self) -> Box<dyn SwapEncoder> {
        Box::new(self.clone())
    }
}

/// Encodes a swap on a Uniswap V4 pool through the given executor address.
///
/// # Fields
/// * `executor_address` - The address of the executor contract that will perform the swap.
#[derive(Clone)]
pub struct UniswapV4SwapEncoder {
    executor_address: Bytes,
    angstrom_hook_address: Bytes,
}

impl UniswapV4SwapEncoder {
    fn get_zero_to_one(sell_token_address: Address, buy_token_address: Address) -> bool {
        sell_token_address < buy_token_address
    }

    /// Fetches attestations from the Angstrom API (blocking)
    fn fetch_angstrom_attestations() -> Result<AttestationResponse, EncodingError> {
        let client = reqwest::blocking::Client::new();

        let api_url = std::env::var("ANGSTROM_API_URL")
            .unwrap_or("https://attestations.angstrom.xyz/getAttestations".to_string());

        let api_key = std::env::var("ANGSTROM_API_KEY").map_err(|_| {
            EncodingError::FatalError(
                "ANGSTROM_API_KEY environment variable is required for Angstrom swaps".to_string(),
            )
        })?;
        let blocks_in_future = std::env::var("ANGSTROM_BLOCKS_IN_FUTURE")
            .ok()
            .and_then(|s| s.parse().ok())
            .unwrap_or(ANGSTROM_DEFAULT_BLOCKS_IN_FUTURE);

        let request_body = serde_json::json!({
            "blocks_in_future": blocks_in_future
        });

        let response = client
            .post(&api_url)
            .header("accept", "application/json")
            .header("X-Api-Key", api_key)
            .header("Content-Type", "application/json")
            .json(&request_body)
            .send()
            .map_err(|e| {
                EncodingError::FatalError(format!("Failed to fetch attestations: {}", e))
            })?;

        if !response.status().is_success() {
            let status = response.status();
            let error_text = response
                .text()
                .unwrap_or_else(|_| "Unknown error".to_string());
            return Err(EncodingError::FatalError(format!(
                "Angstrom API request failed with status {}: {}",
                status, error_text
            )));
        }

        let attestation_response: AttestationResponse = response.json().map_err(|e| {
            EncodingError::FatalError(format!("Failed to parse attestation response: {}", e))
        })?;

        if !attestation_response.success {
            return Err(EncodingError::FatalError(
                "Angstrom API returned success=false".to_string(),
            ));
        }

        Ok(attestation_response)
    }

    /// Encodes attestations into bytes
    ///
    /// Uses fixed-length format: each attestation is exactly 93 bytes
    /// (8 bytes block number + 85 bytes attestation)
    fn encode_angstrom_attestations(
        attestations: &AttestationResponse,
    ) -> Result<Vec<u8>, EncodingError> {
        let mut encoded = Vec::new();
        for att_data in &attestations.attestations {
            // Encode block number (first 8 bytes)
            encoded.extend_from_slice(&att_data.block_number.to_be_bytes());

            let attestation_hex = att_data
                .attestation
                .strip_prefix("0x")
                .unwrap_or(&att_data.attestation);

            let attestation_bytes = hex::decode(attestation_hex).map_err(|e| {
                EncodingError::FatalError(format!("Failed to decode attestation hex: {}", e))
            })?;

            // Encode attestation data for block (next 85 bytes)
            encoded.extend_from_slice(&attestation_bytes);
        }

        Ok(encoded)
    }
}

impl SwapEncoder for UniswapV4SwapEncoder {
    fn new(
        executor_address: Bytes,
        _chain: Chain,
        config: Option<HashMap<String, String>>,
    ) -> Result<Self, EncodingError> {
        let angstrom_hook_address = match config {
            // Allow for no config, since Angstrom is not on every chain
            None => Bytes::new(),
            Some(cfg) => cfg
                .get("angstrom_hook_address")
                .map_or(Ok(Bytes::new()), |s| {
                    Bytes::from_str(s).map_err(|_| {
                        EncodingError::FatalError("Invalid Angstrom hook address".to_string())
                    })
                })?,
        };
        Ok(Self { executor_address, angstrom_hook_address })
    }

    fn encode_swap(
        &self,
        swap: &Swap,
        encoding_context: &EncodingContext,
    ) -> Result<Vec<u8>, EncodingError> {
        let fee = get_static_attribute(swap, "key_lp_fee")?;

        let pool_fee_u24 = pad_or_truncate_to_size::<3>(&fee)
            .map_err(|_| EncodingError::FatalError("Failed to pad fee bytes".to_string()))?;

        let tick_spacing = get_static_attribute(swap, "tick_spacing")?;

        let pool_tick_spacing_u24 = pad_or_truncate_to_size::<3>(&tick_spacing).map_err(|_| {
            EncodingError::FatalError("Failed to pad tick spacing bytes".to_string())
        })?;

        let hook_address = match get_static_attribute(swap, "hooks") {
            Ok(hook) => Address::from_slice(&hook),
            Err(_) => Address::ZERO,
        };

        let is_angstrom_hook = **hook_address == *self.angstrom_hook_address;
        let hook_data = if is_angstrom_hook {
            // Angstrom hook - obtain hook data from API
            let attestations = Self::fetch_angstrom_attestations()?;
            Self::encode_angstrom_attestations(&attestations)?
        } else {
            // Regular hook - use user_data as normal
            swap.user_data
                .clone()
                .unwrap_or_default()
                .to_vec()
        };

        let hook_data_length = (hook_data.len() as u16).to_be_bytes();

        // Early check if this is not the first swap
        if encoding_context.group_token_in != swap.token_in {
            return Ok((
                bytes_to_address(&swap.token_out)?,
                pool_fee_u24,
                pool_tick_spacing_u24,
                hook_address,
                hook_data_length,
                AlloyBytes::from(hook_data),
            )
                .abi_encode_packed());
        }

        // This is the first swap, compute all necessary values
        let token_in_address = bytes_to_address(&swap.token_in)?;
        let token_out_address = bytes_to_address(&swap.token_out)?;
        let group_token_in_address = bytes_to_address(&encoding_context.group_token_in)?;
        let group_token_out_address = bytes_to_address(&encoding_context.group_token_out)?;

        let zero_to_one = Self::get_zero_to_one(token_in_address, token_out_address);

        let pool_params = (
            token_out_address,
            pool_fee_u24,
            pool_tick_spacing_u24,
            hook_address,
            hook_data_length,
            AlloyBytes::from(hook_data),
        )
            .abi_encode_packed();

        let args = (
            group_token_in_address,
            group_token_out_address,
            zero_to_one,
            (encoding_context.transfer_type as u8).to_be_bytes(),
            bytes_to_address(&encoding_context.receiver)?,
            pool_params,
        );

        Ok(args.abi_encode_packed())
    }

    fn executor_address(&self) -> &Bytes {
        &self.executor_address
    }

    fn clone_box(&self) -> Box<dyn SwapEncoder> {
        Box::new(self.clone())
    }
}

/// Attestation data for Angstrom swaps
#[derive(Clone, Debug, Deserialize, Serialize)]
pub struct AttestationData {
    #[serde(rename = "blockNumber")]
    pub block_number: u64,
    #[serde(rename = "unlockData")]
    pub attestation: String,
}

/// Response from Angstrom attestation API
#[derive(Clone, Debug, Deserialize, Serialize)]
pub struct AttestationResponse {
    pub success: bool,
    pub attestations: Vec<AttestationData>,
}

/// Encodes a swap on a Balancer V2 pool through the given executor address.
///
/// # Fields
/// * `executor_address` - The address of the executor contract that will perform the swap.
/// * `vault_address` - The address of the vault contract that will perform the swap.
#[derive(Clone)]
pub struct BalancerV2SwapEncoder {
    executor_address: Bytes,
    vault_address: Bytes,
}

impl SwapEncoder for BalancerV2SwapEncoder {
    fn new(
        executor_address: Bytes,
        _chain: Chain,
        config: Option<HashMap<String, String>>,
    ) -> Result<Self, EncodingError> {
        let config = config.ok_or(EncodingError::FatalError(
            "Missing balancer v2 specific addresses in config".to_string(),
        ))?;
        let vault_address = config
            .get("vault_address")
            .map(|s| {
                Bytes::from_str(s).map_err(|_| {
                    EncodingError::FatalError("Invalid balancer v2 vault address".to_string())
                })
            })
            .ok_or(EncodingError::FatalError(
                "Missing balancer v2 vault address in config".to_string(),
            ))
            .flatten()?;
        Ok(Self { executor_address, vault_address })
    }

    fn encode_swap(
        &self,
        swap: &Swap,
        encoding_context: &EncodingContext,
    ) -> Result<Vec<u8>, EncodingError> {
        let token_approvals_manager = ProtocolApprovalsManager::new()?;
        let token = bytes_to_address(&swap.token_in)?;
        let mut approval_needed: bool = true;

        if let Some(router_address) = &encoding_context.router_address {
            if !encoding_context.historical_trade {
                let tycho_router_address = bytes_to_address(router_address)?;
                approval_needed = token_approvals_manager.approval_needed(
                    token,
                    tycho_router_address,
                    Address::from_slice(&self.vault_address),
                )?;
            }
        };

        let component_id = AlloyBytes::from_str(&swap.component.id)
            .map_err(|_| EncodingError::FatalError("Invalid component ID".to_string()))?;

        let args = (
            bytes_to_address(&swap.token_in)?,
            bytes_to_address(&swap.token_out)?,
            component_id,
            bytes_to_address(&encoding_context.receiver)?,
            approval_needed,
            (encoding_context.transfer_type as u8).to_be_bytes(),
        );
        Ok(args.abi_encode_packed())
    }

    fn executor_address(&self) -> &Bytes {
        &self.executor_address
    }
    fn clone_box(&self) -> Box<dyn SwapEncoder> {
        Box::new(self.clone())
    }
}

<<<<<<< HEAD
/// Encodes a swap on an Ekubo pool through the given executor address.
///
/// # Fields
/// * `executor_address` - The address of the executor contract that will perform the swap.
#[derive(Clone, Debug, PartialEq, Eq)]
pub struct EkuboSwapEncoder {
    executor_address: Bytes,
}
=======
/// Encodes a swap on Sky through the given executor address.
///
/// # Fields
/// * `executor_address` - The address of the executor contract that will perform the swap.
#[derive(Clone)]
pub struct SkySwapEncoder {
    executor_address: String,
}

impl SkySwapEncoder {
    // Constants for Sky protocol component addresses
    const SDAI_VAULT_ADDRESS: &'static str = "0x83F20F44975D03b1b09e64809B757c47f942BEeA";
    const DAI_USDS_CONVERTER_ADDRESS: &'static str = "0x3225737a9Bbb6473CB4a45b7244ACa2BeFdB276A";
    const DAI_LITE_PSM_ADDRESS: &'static str = "0xf6e72Db5454dd049d0788e411b06CfAF16853042";
    const USDS_PSM_WRAPPER_ADDRESS: &'static str = "0xA188EEC8F81263234dA3622A406892F3D630f98c";
    const SUSDS_ADDRESS: &'static str = "0xa3931d71877C0E7a3148CB7Eb4463524FEc27fbD";
    const MKR_SKY_CONVERTER_ADDRESS: &'static str = "0xBDcFCA946b6CDd965f99a839e4435Bcdc1bc470B";

    // Helper to determine component type
    fn get_component_type(component_id: &str) -> &'static str {
        match component_id.to_lowercase().as_str() {
            id if id.contains(
                Self::SDAI_VAULT_ADDRESS
                    .to_lowercase()
                    .as_str(),
            ) =>
            {
                "sdai_vault"
            }
            id if id.contains(
                Self::DAI_USDS_CONVERTER_ADDRESS
                    .to_lowercase()
                    .as_str(),
            ) =>
            {
                "dai_usds_converter"
            }
            id if id.contains(
                Self::DAI_LITE_PSM_ADDRESS
                    .to_lowercase()
                    .as_str(),
            ) =>
            {
                "dai_lite_psm"
            }
            id if id.contains(
                Self::USDS_PSM_WRAPPER_ADDRESS
                    .to_lowercase()
                    .as_str(),
            ) =>
            {
                "usds_psm_wrapper"
            }
            id if id.contains(
                Self::SUSDS_ADDRESS
                    .to_lowercase()
                    .as_str(),
            ) =>
            {
                "susds_vault"
            }
            id if id.contains(
                Self::MKR_SKY_CONVERTER_ADDRESS
                    .to_lowercase()
                    .as_str(),
            ) =>
            {
                "mkr_sky_converter"
            }
            _ => "unknown",
        }
    }
}

impl SwapEncoder for SkySwapEncoder {
    fn new(executor_address: String) -> Self {
        Self { executor_address }
    }

    fn encode_swap(
        &self,
        swap: Swap,
        encoding_context: EncodingContext,
    ) -> Result<Vec<u8>, EncodingError> {
        let token_in_address = bytes_to_address(&swap.token_in)?;
        let token_out_address = bytes_to_address(&swap.token_out)?;
        let component_id = Address::from_str(&swap.component.id)
            .map_err(|_| EncodingError::FatalError("Invalid Sky component id".to_string()))?;
        let receiver = bytes_to_address(&encoding_context.receiver)?;

        // Determine the component type
        let component_type = Self::get_component_type(&swap.component.id);

        // Create a base encoding with the common parameters
        let mut encoded = Vec::new();

        // Add token_in, token_out, component_id, and receiver to all encodings
        encoded.extend_from_slice(&token_in_address.abi_encode_packed());
        encoded.extend_from_slice(&token_out_address.abi_encode_packed());
        encoded.extend_from_slice(&component_id.abi_encode_packed());
        encoded.extend_from_slice(&receiver.abi_encode_packed());

        // Add component-specific parameters
        match component_type {
            "sdai_vault" | "susds_vault" => {
                // For vault components, we need to encode deposit/withdraw flag
                let is_deposit = token_in_address != component_id;
                encoded.push(if is_deposit { 1u8 } else { 0u8 });
            }
            "dai_lite_psm" | "usds_psm_wrapper" => {
                // For PSM components, might need to include fee information
                if let Ok(fee_bytes) = get_static_attribute(&swap, "fee") {
                    if let Ok(fee) = pad_to_fixed_size::<3>(&fee_bytes) {
                        encoded.extend_from_slice(&fee);
                    }
                } else {
                    // Default to zero fee if not specified
                    encoded.extend_from_slice(&[0u8, 0u8, 0u8]);
                }
            }
            _ => {
                // No additional parameters for other components
            }
        };

        Ok(encoded)
    }

    fn executor_address(&self) -> &str {
        &self.executor_address
    }

    fn clone_box(&self) -> Box<dyn SwapEncoder> {
        Box::new(self.clone())
    }
}

#[cfg(test)]
mod tests {
    use std::collections::HashMap;
>>>>>>> c94f80a7

impl SwapEncoder for EkuboSwapEncoder {
    fn new(
        executor_address: Bytes,
        _chain: Chain,
        _config: Option<HashMap<String, String>>,
    ) -> Result<Self, EncodingError> {
        Ok(Self { executor_address })
    }

    fn encode_swap(
        &self,
        swap: &Swap,
        encoding_context: &EncodingContext,
    ) -> Result<Vec<u8>, EncodingError> {
        if encoding_context.exact_out {
            return Err(EncodingError::InvalidInput("exact out swaps not implemented".to_string()));
        }

        let fee = u64::from_be_bytes(
            get_static_attribute(swap, "fee")?
                .try_into()
                .map_err(|_| EncodingError::FatalError("fee should be an u64".to_string()))?,
        );

        let tick_spacing = u32::from_be_bytes(
            get_static_attribute(swap, "tick_spacing")?
                .try_into()
                .map_err(|_| {
                    EncodingError::FatalError("tick_spacing should be an u32".to_string())
                })?,
        );

        let extension: Address = get_static_attribute(swap, "extension")?
            .as_slice()
            .try_into()
            .map_err(|_| EncodingError::FatalError("extension should be an address".to_string()))?;

        let mut encoded = vec![];

        if encoding_context.group_token_in == swap.token_in {
            encoded.extend((encoding_context.transfer_type as u8).to_be_bytes());
            encoded.extend(bytes_to_address(&encoding_context.receiver)?);
            encoded.extend(bytes_to_address(&swap.token_in)?);
        }

        encoded.extend(bytes_to_address(&swap.token_out)?);
        encoded.extend((extension, fee, tick_spacing).abi_encode_packed());

        Ok(encoded)
    }

    fn executor_address(&self) -> &Bytes {
        &self.executor_address
    }

    fn clone_box(&self) -> Box<dyn SwapEncoder> {
        Box::new(self.clone())
    }
}

/// Encodes a swap on a Curve pool through the given executor address.
///
/// # Fields
/// * `executor_address` - The address of the executor contract that will perform the swap.
/// * `meta_registry_address` - The address of the Curve meta registry contract. Used to get coin
///   indexes.
/// * `native_token_curve_address` - The address used as native token in curve pools.
/// * `native_token_address` - The address of the native token.
#[derive(Clone)]
pub struct CurveSwapEncoder {
    executor_address: Bytes,
    native_token_curve_address: Bytes,
    native_token_address: Bytes,
    wrapped_native_token_address: Bytes,
}

impl CurveSwapEncoder {
    fn get_pool_type(&self, pool_id: &str, factory_address: &str) -> Result<U8, EncodingError> {
        match pool_id {
            // TriPool
            "0xbEbc44782C7dB0a1A60Cb6fe97d0b483032FF1C7" => Ok(U8::from(1)),
            // STETHPool
            "0xDC24316b9AE028F1497c275EB9192a3Ea0f67022" => Ok(U8::from(1)),
            // TriCryptoPool
            "0xD51a44d3FaE010294C616388b506AcdA1bfAAE46" => Ok(U8::from(3)),
            // SUSDPool
            "0xA5407eAE9Ba41422680e2e00537571bcC53efBfD" => Ok(U8::from(1)),
            // FRAXUSDCPool
            "0xDcEF968d416a41Cdac0ED8702fAC8128A64241A2" => Ok(U8::from(1)),
            _ => match factory_address {
                // CryptoSwapNG factory
                "0x6A8cbed756804B16E05E741eDaBd5cB544AE21bf" => Ok(U8::from(1)),
                // Metapool factory
                "0xB9fC157394Af804a3578134A6585C0dc9cc990d4" => Ok(U8::from(1)),
                // CryptoPool factory
                "0xF18056Bbd320E96A48e3Fbf8bC061322531aac99" => Ok(U8::from(2)),
                // Tricrypto factory
                "0x0c0e5f2fF0ff18a3be9b835635039256dC4B4963" => Ok(U8::from(3)),
                // Twocrypto factory
                "0x98EE851a00abeE0d95D08cF4CA2BdCE32aeaAF7F" => Ok(U8::from(2)),
                // StableSwap factory
                "0x4F8846Ae9380B90d2E71D5e3D042dff3E7ebb40d" => Ok(U8::from(1)),
                _ => Err(EncodingError::FatalError(format!(
                    "Unsupported curve factory address: {factory_address}"
                ))),
            },
        }
    }

    // Some curve pools support both ETH and WETH as tokens.
    // They do the wrapping/unwrapping inside the pool
    fn normalize_token(&self, token: Address, coins: &[Address]) -> Result<Address, EncodingError> {
        let native_token_address = Address::from_slice(&self.native_token_curve_address);
        let wrapped_native_token_address = bytes_to_address(&self.wrapped_native_token_address)?;
        if token == native_token_address && !coins.contains(&token) {
            Ok(wrapped_native_token_address)
        } else if token == wrapped_native_token_address && !coins.contains(&token) {
            Ok(native_token_address)
        } else {
            Ok(token)
        }
    }

    fn get_coin_indexes(
        &self,
        swap: &Swap,
        token_in: Address,
        token_out: Address,
    ) -> Result<(U8, U8), EncodingError> {
        let coins_bytes = get_static_attribute(swap, "coins")?;
        let coins: Vec<Address> = from_str(std::str::from_utf8(&coins_bytes)?)?;

        let token_in = self.normalize_token(token_in, &coins)?;
        let token_out = self.normalize_token(token_out, &coins)?;

        let i = coins
            .iter()
            .position(|&addr| addr == token_in)
            .ok_or(EncodingError::FatalError(format!(
                "Token in address {token_in} not found in curve pool coins"
            )))?;
        let j = coins
            .iter()
            .position(|&addr| addr == token_out)
            .ok_or(EncodingError::FatalError(format!(
                "Token in address {token_out} not found in curve pool coins"
            )))?;
        Ok((U8::from(i), U8::from(j)))
    }
}

impl SwapEncoder for CurveSwapEncoder {
    fn new(
        executor_address: Bytes,
        chain: Chain,
        config: Option<HashMap<String, String>>,
    ) -> Result<Self, EncodingError> {
        let config = config.ok_or(EncodingError::FatalError(
            "Missing curve specific addresses in config".to_string(),
        ))?;
        let native_token_curve_address = config
            .get("native_token_address")
            .map(|s| {
                Bytes::from_str(s).map_err(|_| {
                    EncodingError::FatalError("Invalid native token curve address".to_string())
                })
            })
            .ok_or(EncodingError::FatalError(
                "Missing native token curve address in config".to_string(),
            ))
            .flatten()?;
        Ok(Self {
            executor_address,
            native_token_address: chain.native_token().address,
            native_token_curve_address,
            wrapped_native_token_address: chain.wrapped_native_token().address,
        })
    }

    fn encode_swap(
        &self,
        swap: &Swap,
        encoding_context: &EncodingContext,
    ) -> Result<Vec<u8>, EncodingError> {
        let token_approvals_manager = ProtocolApprovalsManager::new()?;
        let native_token_curve_address = Address::from_slice(&self.native_token_curve_address);
        let token_in = if swap.token_in == self.native_token_address {
            native_token_curve_address
        } else {
            bytes_to_address(&swap.token_in)?
        };
        let token_out = if swap.token_out == self.native_token_address {
            native_token_curve_address
        } else {
            bytes_to_address(&swap.token_out)?
        };
        let approval_needed: bool;

        let component_address = Address::from_str(&swap.component.id)
            .map_err(|_| EncodingError::FatalError("Invalid curve pool address".to_string()))?;
        if let Some(router_address) = &encoding_context.router_address {
            if token_in != native_token_curve_address {
                let tycho_router_address = bytes_to_address(router_address)?;
                approval_needed = token_approvals_manager.approval_needed(
                    token_in,
                    tycho_router_address,
                    component_address,
                )?;
            } else {
                approval_needed = false;
            }
        } else {
            approval_needed = true;
        }

        let factory_bytes = get_static_attribute(swap, "factory")?.to_vec();
        // the conversion to Address is necessary to checksum the address
        let factory_address =
            Address::from_str(std::str::from_utf8(&factory_bytes).map_err(|_| {
                EncodingError::FatalError(
                    "Failed to convert curve factory address to string".to_string(),
                )
            })?)
            .map_err(|_| EncodingError::FatalError("Invalid curve factory address".to_string()))?;

        let pool_address = Address::from_str(&swap.component.id)
            .map_err(|_| EncodingError::FatalError("Invalid curve pool address".to_string()))?;
        let pool_type =
            self.get_pool_type(&pool_address.to_string(), &factory_address.to_string())?;

        let (i, j) = self.get_coin_indexes(swap, token_in, token_out)?;

        let args = (
            token_in,
            token_out,
            component_address,
            pool_type.to_be_bytes::<1>(),
            i.to_be_bytes::<1>(),
            j.to_be_bytes::<1>(),
            approval_needed,
            (encoding_context.transfer_type as u8).to_be_bytes(),
            bytes_to_address(&encoding_context.receiver)?,
        );

        Ok(args.abi_encode_packed())
    }

    fn executor_address(&self) -> &Bytes {
        &self.executor_address
    }
    fn clone_box(&self) -> Box<dyn SwapEncoder> {
        Box::new(self.clone())
    }
}

/// Encodes a swap on a Maverick V2 pool through the given executor address.
///
/// # Fields
/// * `executor_address` - The address of the executor contract that will perform the swap.
#[derive(Clone)]
pub struct MaverickV2SwapEncoder {
    executor_address: Bytes,
}

impl SwapEncoder for MaverickV2SwapEncoder {
    fn new(
        executor_address: Bytes,
        _chain: Chain,
        _config: Option<HashMap<String, String>>,
    ) -> Result<Self, EncodingError> {
        Ok(Self { executor_address })
    }

    fn encode_swap(
        &self,
        swap: &Swap,
        encoding_context: &EncodingContext,
    ) -> Result<Vec<u8>, EncodingError> {
        let component_id = AlloyBytes::from_str(&swap.component.id)
            .map_err(|_| EncodingError::FatalError("Invalid component ID".to_string()))?;

        let args = (
            bytes_to_address(&swap.token_in)?,
            component_id,
            bytes_to_address(&encoding_context.receiver)?,
            (encoding_context.transfer_type as u8).to_be_bytes(),
        );
        Ok(args.abi_encode_packed())
    }

    fn executor_address(&self) -> &Bytes {
        &self.executor_address
    }
    fn clone_box(&self) -> Box<dyn SwapEncoder> {
        Box::new(self.clone())
    }
}

/// Encodes a swap on a Balancer V3 pool through the given executor address.
///
/// # Fields
/// * `executor_address` - The address of the executor contract that will perform the swap.
#[derive(Clone)]
pub struct BalancerV3SwapEncoder {
    executor_address: Bytes,
}

impl SwapEncoder for BalancerV3SwapEncoder {
    fn new(
        executor_address: Bytes,
        _chain: Chain,
        _config: Option<HashMap<String, String>>,
    ) -> Result<Self, EncodingError> {
        Ok(Self { executor_address })
    }

    fn encode_swap(
        &self,
        swap: &Swap,
        encoding_context: &EncodingContext,
    ) -> Result<Vec<u8>, EncodingError> {
        let pool = Address::from_str(&swap.component.id).map_err(|_| {
            EncodingError::FatalError("Invalid pool address for Balancer v3".to_string())
        })?;

        let args = (
            bytes_to_address(&swap.token_in)?,
            bytes_to_address(&swap.token_out)?,
            pool,
            (encoding_context.transfer_type as u8).to_be_bytes(),
            bytes_to_address(&encoding_context.receiver)?,
        );
        Ok(args.abi_encode_packed())
    }

    fn executor_address(&self) -> &Bytes {
        &self.executor_address
    }

    fn clone_box(&self) -> Box<dyn SwapEncoder> {
        Box::new(self.clone())
    }
}

/// Encodes a swap on Bebop (PMM RFQ) through the given executor address.
///
/// Bebop uses a Request-for-Quote model where quotes are obtained off-chain
/// and settled on-chain. This encoder supports PMM RFQ execution.
///
/// # Fields
/// * `executor_address` - The address of the executor contract that will perform the swap.
/// * `settlement_address` - The address of the Bebop settlement contract.
#[derive(Clone)]
pub struct BebopSwapEncoder {
    executor_address: Bytes,
    settlement_address: Bytes,
    native_token_bebop_address: Bytes,
    native_token_address: Bytes,
    runtime_handle: Handle,
    #[allow(dead_code)]
    runtime: Option<Arc<Runtime>>,
}

impl SwapEncoder for BebopSwapEncoder {
    fn new(
        executor_address: Bytes,
        chain: Chain,
        config: Option<HashMap<String, String>>,
    ) -> Result<Self, EncodingError> {
        let config = config.ok_or(EncodingError::FatalError(
            "Missing bebop specific addresses in config".to_string(),
        ))?;
        let settlement_address = config
            .get("bebop_settlement_address")
            .map(|s| {
                Bytes::from_str(s).map_err(|_| {
                    EncodingError::FatalError("Invalid bebop settlement address".to_string())
                })
            })
            .ok_or(EncodingError::FatalError(
                "Missing bebop settlement address in config".to_string(),
            ))
            .flatten()?;
        let native_token_bebop_address = config
            .get("native_token_address")
            .map(|s| {
                Bytes::from_str(s).map_err(|_| {
                    EncodingError::FatalError("Invalid native token bebop address".to_string())
                })
            })
            .ok_or(EncodingError::FatalError(
                "Missing native token bebop address in config".to_string(),
            ))
            .flatten()?;
        let (runtime_handle, runtime) = get_runtime()?;
        Ok(Self {
            executor_address,
            settlement_address,
            runtime_handle,
            runtime,
            native_token_bebop_address,
            native_token_address: chain.native_token().address,
        })
    }

    fn encode_swap(
        &self,
        swap: &Swap,
        encoding_context: &EncodingContext,
    ) -> Result<Vec<u8>, EncodingError> {
        let token_in = bytes_to_address(&swap.token_in)?;
        let token_out = bytes_to_address(&swap.token_out)?;
        let sender = encoding_context
            .router_address
            .clone()
            .ok_or(EncodingError::FatalError(
                "The router address is needed to perform a Hashflow swap".to_string(),
            ))?;
        let approval_needed = if swap.token_in == self.native_token_address {
            false
        } else {
            let tycho_router_address = bytes_to_address(&sender)?;
            let settlement_address = Address::from_str(&self.settlement_address.to_string())
                .map_err(|_| {
                    EncodingError::FatalError("Invalid bebop settlement address".to_string())
                })?;
            ProtocolApprovalsManager::new()?.approval_needed(
                token_in,
                tycho_router_address,
                settlement_address,
            )?
        };

        let protocol_state = swap
            .protocol_state
            .as_ref()
            .ok_or_else(|| {
                EncodingError::FatalError("protocol_state is required for Bebop".to_string())
            })?;
        let (partial_fill_offset, original_filled_taker_amount, bebop_calldata) = {
            let indicatively_priced_state = protocol_state
                .as_indicatively_priced()
                .map_err(|e| {
                    EncodingError::FatalError(format!("State is not indicatively priced {e}"))
                })?;
            let estimated_amount_in =
                swap.estimated_amount_in
                    .clone()
                    .ok_or(EncodingError::FatalError(
                        "Estimated amount in is mandatory for a Bebop swap".to_string(),
                    ))?;
            // Bebop uses another address for the native token than the zero address
            let mut token_in = swap.token_in.clone();
            if swap.token_in == self.native_token_address {
                token_in = self.native_token_bebop_address.clone()
            }
            let mut token_out = swap.token_out.clone();
            if swap.token_out == self.native_token_address {
                token_out = self.native_token_bebop_address.clone()
            }

            let params = GetAmountOutParams {
                amount_in: estimated_amount_in,
                token_in,
                token_out,
                sender: encoding_context
                    .router_address
                    .clone()
                    .ok_or(EncodingError::FatalError(
                        "The router address is needed to perform a Bebop swap".to_string(),
                    ))?,
                receiver: encoding_context.receiver.clone(),
            };
            let signed_quote = block_in_place(|| {
                self.runtime_handle.block_on(async {
                    indicatively_priced_state
                        .request_signed_quote(params)
                        .await
                })
            })?;
            let bebop_calldata = signed_quote
                .quote_attributes
                .get("calldata")
                .ok_or(EncodingError::FatalError(
                    "Bebop quote must have a calldata attribute".to_string(),
                ))?;
            let partial_fill_offset = signed_quote
                .quote_attributes
                .get("partial_fill_offset")
                .ok_or(EncodingError::FatalError(
                    "Bebop quote must have a partial_fill_offset attribute".to_string(),
                ))?;
            let original_filled_taker_amount = biguint_to_u256(&signed_quote.amount_out);
            (
                // we are only interested in the last byte to get a u8
                partial_fill_offset[partial_fill_offset.len() - 1],
                original_filled_taker_amount,
                bebop_calldata.to_vec(),
            )
        };

        let receiver = bytes_to_address(&encoding_context.receiver)?;

        // Encode packed data for the executor
        // Format: token_in | token_out | transfer_type | partial_fill_offset |
        //         original_filled_taker_amount | approval_needed | receiver | bebop_calldata
        let args = (
            token_in,
            token_out,
            (encoding_context.transfer_type as u8).to_be_bytes(),
            partial_fill_offset.to_be_bytes(),
            original_filled_taker_amount.to_be_bytes::<32>(),
            (approval_needed as u8).to_be_bytes(),
            receiver,
            &bebop_calldata[..],
        );

        Ok(args.abi_encode_packed())
    }

    fn executor_address(&self) -> &Bytes {
        &self.executor_address
    }

    fn clone_box(&self) -> Box<dyn SwapEncoder> {
        Box::new(self.clone())
    }
}

#[derive(Clone)]
pub struct HashflowSwapEncoder {
    executor_address: Bytes,
    hashflow_router_address: Bytes,
    native_token_address: Bytes,
    runtime_handle: Handle,
    #[allow(dead_code)]
    runtime: Option<Arc<Runtime>>,
}

impl SwapEncoder for HashflowSwapEncoder {
    fn new(
        executor_address: Bytes,
        chain: Chain,
        config: Option<HashMap<String, String>>,
    ) -> Result<Self, EncodingError> {
        let config = config.ok_or(EncodingError::FatalError(
            "Missing hashflow specific addresses in config".to_string(),
        ))?;
        let hashflow_router_address = config
            .get("hashflow_router_address")
            .map(|s| {
                Bytes::from_str(s).map_err(|_| {
                    EncodingError::FatalError("Invalid hashflow router address".to_string())
                })
            })
            .ok_or(EncodingError::FatalError(
                "Missing hashflow router address in config".to_string(),
            ))
            .flatten()?;
        let native_token_address = chain.native_token().address;
        let (runtime_handle, runtime) = get_runtime()?;
        Ok(Self {
            executor_address,
            hashflow_router_address,
            native_token_address,
            runtime_handle,
            runtime,
        })
    }

    fn encode_swap(
        &self,
        swap: &Swap,
        encoding_context: &EncodingContext,
    ) -> Result<Vec<u8>, EncodingError> {
        // Native tokens doesn't need approval, only ERC20 tokens do
        let sender = encoding_context
            .router_address
            .clone()
            .ok_or(EncodingError::FatalError(
                "The router address is needed to perform a Hashflow swap".to_string(),
            ))?;

        // Native ETH doesn't need approval, only ERC20 tokens do
        let approval_needed = if swap.token_in == self.native_token_address {
            false
        } else {
            let tycho_router_address = bytes_to_address(&sender)?;
            let hashflow_router_address = Address::from_slice(&self.hashflow_router_address);
            ProtocolApprovalsManager::new()?.approval_needed(
                bytes_to_address(&swap.token_in)?,
                tycho_router_address,
                hashflow_router_address,
            )?
        };

        // Get quote
        let protocol_state = swap
            .protocol_state
            .as_ref()
            .ok_or_else(|| {
                EncodingError::FatalError("protocol_state is required for Hashflow".to_string())
            })?;
        let amount_in = swap
            .estimated_amount_in
            .as_ref()
            .ok_or(EncodingError::FatalError(
                "Estimated amount in is mandatory for a Hashflow swap".to_string(),
            ))?
            .clone();
        let sender = encoding_context
            .router_address
            .clone()
            .ok_or(EncodingError::FatalError(
                "The router address is needed to perform a Hashflow swap".to_string(),
            ))?;
        let signed_quote = block_in_place(|| {
            self.runtime_handle.block_on(async {
                protocol_state
                    .as_indicatively_priced()?
                    .request_signed_quote(GetAmountOutParams {
                        amount_in,
                        token_in: swap.token_in.clone(),
                        token_out: swap.token_out.clone(),
                        sender,
                        receiver: encoding_context.receiver.clone(),
                    })
                    .await
            })
        })?;

        // Encode packed data for the executor
        // Format: approval_needed | transfer_type | hashflow_calldata[..]
        let hashflow_fields = [
            "pool",
            "external_account",
            "trader",
            "base_token",
            "quote_token",
            "base_token_amount",
            "quote_token_amount",
            "quote_expiry",
            "nonce",
            "tx_id",
            "signature",
        ];
        let mut hashflow_calldata = vec![];
        for field in &hashflow_fields {
            let value = signed_quote
                .quote_attributes
                .get(*field)
                .ok_or(EncodingError::FatalError(format!(
                    "Hashflow quote must have a {field} attribute"
                )))?;
            hashflow_calldata.extend_from_slice(value);
        }
        let args = (
            (encoding_context.transfer_type as u8).to_be_bytes(),
            (approval_needed as u8).to_be_bytes(),
            &hashflow_calldata[..],
        );
        Ok(args.abi_encode_packed())
    }

    fn executor_address(&self) -> &Bytes {
        &self.executor_address
    }

    fn clone_box(&self) -> Box<dyn SwapEncoder> {
        Box::new(self.clone())
    }
}

#[derive(Clone)]
pub struct FluidV1SwapEncoder {
    executor_address: Bytes,
    native_address: Bytes,
    chain: Chain,
}

impl SwapEncoder for FluidV1SwapEncoder {
    fn new(
        executor_address: Bytes,
        chain: Chain,
        _config: Option<HashMap<String, String>>,
    ) -> Result<Self, EncodingError> {
        Ok(Self {
            executor_address,
            native_address: Bytes::from("0xEeeeeEeeeEeEeeEeEeEeeEEEeeeeEeeeeeeeEEeE"),
            chain,
        })
    }

    fn encode_swap(
        &self,
        swap: &Swap,
        encoding_context: &EncodingContext,
    ) -> Result<Vec<u8>, EncodingError> {
        let dex_address = Address::from_str(&swap.component.id).map_err(|_| {
            EncodingError::FatalError(format!(
                "Failed parsing FluidV1 component id as ethereum address: {}",
                &swap.component.id
            ))
        })?;

        let args = (
            dex_address,
            self.coerce_native_address(&swap.token_in) <
                self.coerce_native_address(&swap.token_out),
            bytes_to_address(&encoding_context.receiver)?,
            (encoding_context.transfer_type as u8).to_be_bytes(),
            swap.token_in == self.chain.native_token().address,
        );
        Ok(args.abi_encode_packed())
    }

    fn executor_address(&self) -> &Bytes {
        &self.executor_address
    }

    fn clone_box(&self) -> Box<dyn SwapEncoder> {
        Box::new(self.clone())
    }
}

impl FluidV1SwapEncoder {
    fn coerce_native_address<'a>(&'a self, address: &'a Bytes) -> &'a Bytes {
        if address == &self.chain.native_token().address {
            &self.native_address
        } else {
            address
        }
    }
}

/// Encodes a swap on a Aerodrome Slipstreams pool through the given executor address.
///
/// # Fields
/// * `executor_address` - The address of the executor contract that will perform the swap.
#[derive(Clone)]
pub struct SlipstreamsSwapEncoder {
    executor_address: Bytes,
}

impl SlipstreamsSwapEncoder {
    fn get_zero_to_one(sell_token_address: Address, buy_token_address: Address) -> bool {
        sell_token_address < buy_token_address
    }
}

impl SwapEncoder for SlipstreamsSwapEncoder {
    fn new(
        executor_address: Bytes,
        _chain: Chain,
        _config: Option<HashMap<String, String>>,
    ) -> Result<Self, EncodingError> {
        Ok(Self { executor_address })
    }

    fn encode_swap(
        &self,
        swap: &Swap,
        encoding_context: &EncodingContext,
    ) -> Result<Vec<u8>, EncodingError> {
        let token_in_address = bytes_to_address(&swap.token_in)?;
        let token_out_address = bytes_to_address(&swap.token_out)?;

        let zero_to_one = Self::get_zero_to_one(token_in_address, token_out_address);
        let component_id = Address::from_str(&swap.component.id).map_err(|_| {
            EncodingError::FatalError("Invalid Slipstreams component id".to_string())
        })?;
        let tick_spacing_bytes = get_static_attribute(swap, "tick_spacing")?;

        let tick_spacing_bytes_u24 =
            pad_or_truncate_to_size::<3>(&tick_spacing_bytes).map_err(|_| {
                EncodingError::FatalError("Failed to extract tick_spacing bytes".to_string())
            })?;

        let args = (
            token_in_address,
            token_out_address,
            tick_spacing_bytes_u24,
            (encoding_context.transfer_type as u8).to_be_bytes(),
            bytes_to_address(&encoding_context.receiver)?,
            component_id,
            zero_to_one,
        );

        Ok(args.abi_encode_packed())
    }

    fn executor_address(&self) -> &Bytes {
        &self.executor_address
    }
    fn clone_box(&self) -> Box<dyn SwapEncoder> {
        Box::new(self.clone())
    }
}

#[cfg(test)]
mod tests {
    use std::collections::HashMap;

    use alloy::hex::encode;
    use num_bigint::BigInt;
    use tycho_common::{
        models::{protocol::ProtocolComponent, Chain},
        Bytes,
    };

    use super::*;
    use crate::encoding::{
        evm::utils::write_calldata_to_file,
        models::{SwapBuilder, TransferType},
    };

    mod uniswap_v2 {
        use super::*;
        use crate::encoding::models::SwapBuilder;
        #[test]
        fn test_encode_uniswap_v2() {
            let usv2_pool = ProtocolComponent {
                id: String::from("0xA478c2975Ab1Ea89e8196811F51A7B7Ade33eB11"),
                ..Default::default()
            };

            let token_in = Bytes::from("0xc02aaa39b223fe8d0a0e5c4f27ead9083c756cc2");
            let token_out = Bytes::from("0x6b175474e89094c44da98b954eedeac495271d0f");
            let swap = SwapBuilder::new(usv2_pool, token_in.clone(), token_out.clone()).build();
            let encoding_context = EncodingContext {
                receiver: Bytes::from("0x1D96F2f6BeF1202E4Ce1Ff6Dad0c2CB002861d3e"), // BOB
                exact_out: false,
                router_address: Some(Bytes::zero(20)),
                group_token_in: token_in.clone(),
                group_token_out: token_out.clone(),
                transfer_type: TransferType::Transfer,
                historical_trade: false,
            };
            let encoder = UniswapV2SwapEncoder::new(
                Bytes::from("0x543778987b293C7E8Cf0722BB2e935ba6f4068D4"),
                Chain::Ethereum,
                None,
            )
            .unwrap();
            let encoded_swap = encoder
                .encode_swap(&swap, &encoding_context)
                .unwrap();
            let hex_swap = encode(&encoded_swap);
            assert_eq!(
                hex_swap,
                String::from(concat!(
                    // in token
                    "c02aaa39b223fe8d0a0e5c4f27ead9083c756cc2",
                    // component id
                    "a478c2975ab1ea89e8196811f51a7b7ade33eb11",
                    // receiver
                    "1d96f2f6bef1202e4ce1ff6dad0c2cb002861d3e",
                    // zero for one
                    "00",
                    // transfer type Transfer
                    "01",
                ))
            );
            write_calldata_to_file("test_encode_uniswap_v2", hex_swap.as_str());
        }
    }

    mod uniswap_v3 {
        use super::*;
        use crate::encoding::models::SwapBuilder;
        #[test]
        fn test_encode_uniswap_v3() {
            let fee = BigInt::from(500);
            let encoded_pool_fee = Bytes::from(fee.to_signed_bytes_be());
            let mut static_attributes: HashMap<String, Bytes> = HashMap::new();
            static_attributes.insert("fee".into(), Bytes::from(encoded_pool_fee.to_vec()));

            let usv3_pool = ProtocolComponent {
                id: String::from("0x88e6A0c2dDD26FEEb64F039a2c41296FcB3f5640"),
                static_attributes,
                ..Default::default()
            };
            let token_in = Bytes::from("0xc02aaa39b223fe8d0a0e5c4f27ead9083c756cc2");
            let token_out = Bytes::from("0x6b175474e89094c44da98b954eedeac495271d0f");
            let swap = SwapBuilder::new(usv3_pool, token_in.clone(), token_out.clone()).build();
            let encoding_context = EncodingContext {
                receiver: Bytes::from("0x0000000000000000000000000000000000000001"),
                exact_out: false,
                router_address: Some(Bytes::zero(20)),
                group_token_in: token_in.clone(),
                group_token_out: token_out.clone(),
                transfer_type: TransferType::Transfer,
                historical_trade: false,
            };
            let encoder = UniswapV3SwapEncoder::new(
                Bytes::from("0x543778987b293C7E8Cf0722BB2e935ba6f4068D4"),
                Chain::Ethereum,
                None,
            )
            .unwrap();
            let encoded_swap = encoder
                .encode_swap(&swap, &encoding_context)
                .unwrap();
            let hex_swap = encode(&encoded_swap);
            assert_eq!(
                hex_swap,
                String::from(concat!(
                    // in token
                    "c02aaa39b223fe8d0a0e5c4f27ead9083c756cc2",
                    // out token
                    "6b175474e89094c44da98b954eedeac495271d0f",
                    // fee
                    "0001f4",
                    // receiver
                    "0000000000000000000000000000000000000001",
                    // pool id
                    "88e6a0c2ddd26feeb64f039a2c41296fcb3f5640",
                    // zero for one
                    "00",
                    // transfer type Transfer
                    "01",
                ))
            );
        }
    }

    mod balancer_v2 {
        use super::*;
        use crate::encoding::models::SwapBuilder;

        #[test]
        fn test_encode_balancer_v2() {
            let balancer_pool = ProtocolComponent {
                id: String::from(
                    "0x5c6ee304399dbdb9c8ef030ab642b10820db8f56000200000000000000000014",
                ),
                protocol_system: String::from("vm:balancer_v2"),
                ..Default::default()
            };
            let token_in = Bytes::from("0xc02aaa39b223fe8d0a0e5c4f27ead9083c756cc2");
            let token_out = Bytes::from("0xba100000625a3754423978a60c9317c58a424e3D");
            let swap = SwapBuilder::new(balancer_pool, token_in.clone(), token_out.clone()).build();
            let encoding_context = EncodingContext {
                // The receiver was generated with `makeAddr("bob") using forge`
                receiver: Bytes::from("0x1d96f2f6bef1202e4ce1ff6dad0c2cb002861d3e"),
                exact_out: false,
                router_address: Some(Bytes::zero(20)),
                group_token_in: token_in.clone(),
                group_token_out: token_out.clone(),
                transfer_type: TransferType::None,
                historical_trade: true,
            };
            let encoder = BalancerV2SwapEncoder::new(
                Bytes::from("0x543778987b293C7E8Cf0722BB2e935ba6f4068D4"),
                Chain::Ethereum,
                Some(HashMap::from([(
                    "vault_address".to_string(),
                    "0xba12222222228d8ba445958a75a0704d566bf2c8".to_string(),
                )])),
            )
            .unwrap();
            let encoded_swap = encoder
                .encode_swap(&swap, &encoding_context)
                .unwrap();
            let hex_swap = encode(&encoded_swap);

            assert_eq!(
                hex_swap,
                String::from(concat!(
                    // token in
                    "c02aaa39b223fe8d0a0e5c4f27ead9083c756cc2",
                    // token out
                    "ba100000625a3754423978a60c9317c58a424e3d",
                    // pool id
                    "5c6ee304399dbdb9c8ef030ab642b10820db8f56000200000000000000000014",
                    // receiver
                    "1d96f2f6bef1202e4ce1ff6dad0c2cb002861d3e",
                    // approval needed
                    "01",
                    // transfer type None
                    "02"
                ))
            );
            write_calldata_to_file("test_encode_balancer_v2", hex_swap.as_str());
        }
    }

    mod uniswap_v4 {
        use super::*;
        use crate::encoding::evm::utils::{ple_encode, write_calldata_to_file};

        #[test]
        fn test_encode_uniswap_v4_simple_swap() {
            let fee = BigInt::from(100);
            let tick_spacing = BigInt::from(1);
            let token_in = Bytes::from("0x4c9EDD5852cd905f086C759E8383e09bff1E68B3"); // USDE
            let token_out = Bytes::from("0xdAC17F958D2ee523a2206206994597C13D831ec7"); // USDT

            let mut static_attributes: HashMap<String, Bytes> = HashMap::new();
            static_attributes.insert("key_lp_fee".into(), Bytes::from(fee.to_signed_bytes_be()));
            static_attributes
                .insert("tick_spacing".into(), Bytes::from(tick_spacing.to_signed_bytes_be()));

            let usv4_pool = ProtocolComponent {
                // Pool manager
                id: String::from("0x000000000004444c5dc75cB358380D2e3dE08A90"),
                static_attributes,
                ..Default::default()
            };
            let swap = SwapBuilder::new(usv4_pool, token_in.clone(), token_out.clone()).build();
            let encoding_context = EncodingContext {
                // The receiver is ALICE to match the solidity tests
                receiver: Bytes::from("0xcd09f75E2BF2A4d11F3AB23f1389FcC1621c0cc2"),
                exact_out: false,
                // Same as the executor address
                router_address: Some(Bytes::from("0x5615deb798bb3e4dfa0139dfa1b3d433cc23b72f")),

                group_token_in: token_in.clone(),
                group_token_out: token_out.clone(),
                transfer_type: TransferType::Transfer,
                historical_trade: false,
            };
            let encoder = UniswapV4SwapEncoder::new(
                Bytes::from("0xF62849F9A0B5Bf2913b396098F7c7019b51A820a"),
                Chain::Ethereum,
                None,
            )
            .unwrap();
            let encoded_swap = encoder
                .encode_swap(&swap, &encoding_context)
                .unwrap();
            let hex_swap = encode(&encoded_swap);

            assert_eq!(
                hex_swap,
                String::from(concat!(
                    // group token in
                    "4c9edd5852cd905f086c759e8383e09bff1e68b3",
                    // group token out
                    "dac17f958d2ee523a2206206994597c13d831ec7",
                    // zero for one
                    "01",
                    // transfer type Transfer
                    "01",
                    // receiver
                    "cd09f75e2bf2a4d11f3ab23f1389fcc1621c0cc2",
                    // pool params:
                    // - intermediary token
                    "dac17f958d2ee523a2206206994597c13d831ec7",
                    // - fee
                    "000064",
                    // - tick spacing
                    "000001",
                    // hook address (not set, so zero)
                    "0000000000000000000000000000000000000000",
                    // hook data length (0)
                    "0000"
                ))
            );
            write_calldata_to_file("test_encode_uniswap_v4_simple_swap", hex_swap.as_str());
        }

        #[test]
        fn test_encode_uniswap_v4_second_swap() {
            let fee = BigInt::from(3000);
            let tick_spacing = BigInt::from(60);
            let group_token_in = Bytes::from("0x4c9EDD5852cd905f086C759E8383e09bff1E68B3"); // USDE
            let token_in = Bytes::from("0xdAC17F958D2ee523a2206206994597C13D831ec7"); // USDT
            let token_out = Bytes::from("0x2260FAC5E5542a773Aa44fBCfeDf7C193bc2C599"); // WBTC

            let mut static_attributes: HashMap<String, Bytes> = HashMap::new();
            static_attributes.insert("key_lp_fee".into(), Bytes::from(fee.to_signed_bytes_be()));
            static_attributes
                .insert("tick_spacing".into(), Bytes::from(tick_spacing.to_signed_bytes_be()));

            let usv4_pool = ProtocolComponent {
                id: String::from("0x000000000004444c5dc75cB358380D2e3dE08A90"),
                static_attributes,
                ..Default::default()
            };

            let swap = SwapBuilder::new(usv4_pool, token_in.clone(), token_out.clone()).build();

            let encoding_context = EncodingContext {
                receiver: Bytes::from("0x0000000000000000000000000000000000000001"),
                exact_out: false,
                router_address: Some(Bytes::zero(20)),
                group_token_in: group_token_in.clone(),
                // Token out is the same as the group token out
                group_token_out: token_out.clone(),
                transfer_type: TransferType::Transfer,
                historical_trade: false,
            };

            let encoder = UniswapV4SwapEncoder::new(
                Bytes::from("0x543778987b293C7E8Cf0722BB2e935ba6f4068D4"),
                Chain::Ethereum,
                None,
            )
            .unwrap();
            let encoded_swap = encoder
                .encode_swap(&swap, &encoding_context)
                .unwrap();
            let hex_swap = encode(&encoded_swap);

            assert_eq!(
                hex_swap,
                String::from(concat!(
                    // pool params:
                    // - intermediary token (20 bytes)
                    "2260fac5e5542a773aa44fbcfedf7c193bc2c599",
                    // - fee (3 bytes)
                    "000bb8",
                    // - tick spacing (3 bytes)
                    "00003c",
                    // hook address (not set, so zero)
                    "0000000000000000000000000000000000000000",
                    // hook data length (0)
                    "0000"
                ))
            );
        }

        #[test]
        fn test_encode_uniswap_v4_sequential_swap() {
            let usde_address = Bytes::from("0x4c9EDD5852cd905f086C759E8383e09bff1E68B3");
            let usdt_address = Bytes::from("0xdAC17F958D2ee523a2206206994597C13D831ec7");
            let wbtc_address = Bytes::from("0x2260FAC5E5542a773Aa44fBCfeDf7C193bc2C599");
            let router_address = Bytes::from("0x5615deb798bb3e4dfa0139dfa1b3d433cc23b72f");

            // The context is the same for both swaps, since the group token in and out are the same
            let context = EncodingContext {
                // The receiver is ALICE to match the solidity tests
                receiver: Bytes::from("0xcd09f75E2BF2A4d11F3AB23f1389FcC1621c0cc2"),
                exact_out: false,
                router_address: Some(router_address.clone()),
                group_token_in: usde_address.clone(),
                group_token_out: wbtc_address.clone(),
                transfer_type: TransferType::Transfer,
                historical_trade: false,
            };

            // Setup - First sequence: USDE -> USDT
            let usde_usdt_fee = BigInt::from(100);
            let usde_usdt_tick_spacing = BigInt::from(1);

            let mut usde_usdt_static_attributes: HashMap<String, Bytes> = HashMap::new();
            usde_usdt_static_attributes
                .insert("key_lp_fee".into(), Bytes::from(usde_usdt_fee.to_signed_bytes_be()));
            usde_usdt_static_attributes.insert(
                "tick_spacing".into(),
                Bytes::from(usde_usdt_tick_spacing.to_signed_bytes_be()),
            );

            let usde_usdt_component = ProtocolComponent {
                id: String::from("0x000000000004444c5dc75cB358380D2e3dE08A90"),
                static_attributes: usde_usdt_static_attributes,
                ..Default::default()
            };

            // Setup - Second sequence: USDT -> WBTC
            let usdt_wbtc_fee = BigInt::from(3000);
            let usdt_wbtc_tick_spacing = BigInt::from(60);

            let mut usdt_wbtc_static_attributes: HashMap<String, Bytes> = HashMap::new();
            usdt_wbtc_static_attributes
                .insert("key_lp_fee".into(), Bytes::from(usdt_wbtc_fee.to_signed_bytes_be()));
            usdt_wbtc_static_attributes.insert(
                "tick_spacing".into(),
                Bytes::from(usdt_wbtc_tick_spacing.to_signed_bytes_be()),
            );

            let usdt_wbtc_component = ProtocolComponent {
                id: String::from("0x000000000004444c5dc75cB358380D2e3dE08A90"),
                static_attributes: usdt_wbtc_static_attributes,
                ..Default::default()
            };

            let initial_swap =
                SwapBuilder::new(usde_usdt_component, usde_address.clone(), usdt_address.clone())
                    .build();
            let second_swap =
                SwapBuilder::new(usdt_wbtc_component, usdt_address.clone(), wbtc_address.clone())
                    .build();

            let encoder = UniswapV4SwapEncoder::new(
                Bytes::from("0xF62849F9A0B5Bf2913b396098F7c7019b51A820a"),
                Chain::Ethereum,
                None,
            )
            .unwrap();
            let initial_encoded_swap = encoder
                .encode_swap(&initial_swap, &context)
                .unwrap();
            let second_encoded_swap = encoder
                .encode_swap(&second_swap, &context)
                .unwrap();

            let combined_hex = format!(
                "{}{}",
                encode(&initial_encoded_swap),
                encode(ple_encode(vec![second_encoded_swap]))
            );

            assert_eq!(
                combined_hex,
                String::from(concat!(
                    // group_token in
                    "4c9edd5852cd905f086c759e8383e09bff1e68b3",
                    // group_token out
                    "2260fac5e5542a773aa44fbcfedf7c193bc2c599",
                    // zero for one
                    "01",
                    // transfer type Transfer
                    "01",
                    // receiver
                    "cd09f75e2bf2a4d11f3ab23f1389fcc1621c0cc2",
                    // pool params:
                    // - intermediary token USDT
                    "dac17f958d2ee523a2206206994597c13d831ec7",
                    // - fee
                    "000064",
                    // - tick spacing
                    "000001",
                    // hook address (not set, so zero)
                    "0000000000000000000000000000000000000000",
                    // hook data length (0)
                    "0000",
                    // Second swap
                    // ple encoding
                    "0030",
                    // - intermediary token WBTC
                    "2260fac5e5542a773aa44fbcfedf7c193bc2c599",
                    // - fee
                    "000bb8",
                    // - tick spacing
                    "00003c",
                    // hook address (not set, so zero)
                    "0000000000000000000000000000000000000000",
                    // hook data length (0)
                    "0000"
                ))
            );
            write_calldata_to_file("test_encode_uniswap_v4_sequential_swap", combined_hex.as_str());
        }
    }

    mod uniswap_v4_angstrom {
        use super::*;
        use crate::encoding::evm::utils::ple_encode;

        #[test]
        fn test_encode_attestations_format() {
            // Create mock attestation data with real attestations retrieved in the past
            let attestations = AttestationResponse {
                success: true,
                attestations: vec![
                    AttestationData {
                        block_number: 12345678,
                        attestation: "0xd437f3372f3add2c2bc3245e6bd6f9c202e61bb367c79a6f740c7c12ca9c54a760bead943516fafaf8a4fe65a907b31d45c2ab4b525f9f32ec2771033e0832359ceb2e38d9288a755c7c366ce889b0df24b5821b1c".to_string(),
                    },
                    AttestationData {
                        block_number: 12345679,
                        attestation: "0xd437f3372f3add2c2bc3245e6bd6f9c202e61bb30c337ddae661e68cc6986c7784cd0aaec455b1f7514b6cd91bff26f002ce7cb42b3b1e2092ea4d1c1fb1e0641cbccfb021b31de25462f25b355cc99c7d509cdc1b".to_string(),
                    },
                ],
            };

            let encoded =
                UniswapV4SwapEncoder::encode_angstrom_attestations(&attestations).unwrap();

            // Verify the structure with fixed-length format:
            // - For each attestation:
            //   - 8 bytes: block number
            //   - 85 bytes: attestation data
            // Total: 93 bytes per attestation, 186 bytes for 2 attestations

            assert_eq!(encoded.len(), 186);
            let encoded_hex = hex::encode(&encoded);

            assert_eq!(
                encoded_hex,
                String::from(concat!(
                    // First attestation block number (12345678)
                    "0000000000bc614e",
                    // First attestation data
                    "d437f3372f3add2c2bc3245e6bd6f9c202e61bb367c79a6f740c7c12ca9c54a760bead943516fafaf8a4fe65a907b31d45c2ab4b525f9f32ec2771033e0832359ceb2e38d9288a755c7c366ce889b0df24b5821b1c",
                    // Second attestation block number (12345679)
                    "0000000000bc614f",
                    // Second attestation data
                    "d437f3372f3add2c2bc3245e6bd6f9c202e61bb30c337ddae661e68cc6986c7784cd0aaec455b1f7514b6cd91bff26f002ce7cb42b3b1e2092ea4d1c1fb1e0641cbccfb021b31de25462f25b355cc99c7d509cdc1b"
                ))
            );
        }

        #[test]
        #[ignore] // Performs real Angstrom API call
        fn test_encode_grouped_swap_integration() {
            // This test performs a grouped swap: USDC -> WETH -> USDT on two consecutive Angstrom
            // pools
            let usdc_address = Bytes::from("0xA0b86991c6218b36c1d19D4a2e9Eb0cE3606eB48");
            let weth_address = Bytes::from("0xC02aaA39b223FE8D0A0e5C4F27eAD9083C756Cc2");
            let usdt_address = Bytes::from("0xdAC17F958D2ee523a2206206994597C13D831ec7");
            let angstrom_hook = Bytes::from("0x0000000aa232009084Bd71A5797d089AA4Edfad4");

            // Context for the grouped swap
            let context = EncodingContext {
                receiver: Bytes::from("0xcd09f75E2BF2A4d11F3AB23f1389FcC1621c0cc2"), // ALICE
                exact_out: false,
                router_address: Some(Bytes::from("0x5615deb798bb3e4dfa0139dfa1b3d433cc23b72f")),
                group_token_in: usdc_address.clone(),
                group_token_out: usdt_address.clone(),
                transfer_type: TransferType::Transfer,
                historical_trade: false,
            };

            // Setup first pool: USDC -> WETH (use real tick spacing and fee from on-chain)
            let mut usdc_weth_attributes: HashMap<String, Bytes> = HashMap::new();
            usdc_weth_attributes.insert("key_lp_fee".into(), Bytes::from("0x800000")); // 8388608
            usdc_weth_attributes.insert("tick_spacing".into(), Bytes::from("0x0a")); // 10
            usdc_weth_attributes.insert("hooks".into(), angstrom_hook.clone());

            let usdc_weth_pool = ProtocolComponent {
                id: String::from("0x000000000004444c5dc75cB358380D2e3dE08A90"),
                static_attributes: usdc_weth_attributes,
                ..Default::default()
            };

            // Setup second pool: WETH -> USDT (use real tick spacing and fee from on-chain)
            let mut weth_usdt_attributes: HashMap<String, Bytes> = HashMap::new();
            weth_usdt_attributes.insert("key_lp_fee".into(), Bytes::from("0x800000")); // 8388608
            weth_usdt_attributes.insert("tick_spacing".into(), Bytes::from("0x0a")); // 10
            weth_usdt_attributes.insert("hooks".into(), angstrom_hook.clone());

            let weth_usdt_pool = ProtocolComponent {
                id: String::from("0x000000000004444c5dc75cB358380D2e3dE08A90"),
                static_attributes: weth_usdt_attributes,
                ..Default::default()
            };

            let first_swap =
                SwapBuilder::new(usdc_weth_pool, usdc_address.clone(), weth_address.clone())
                    .build();
            let second_swap =
                SwapBuilder::new(weth_usdt_pool, weth_address.clone(), usdt_address.clone())
                    .build();

            // Encoder reads Angstrom config from environment variables:
            // - ANGSTROM_API_KEY (required)
            // - ANGSTROM_API_URL (optional)
            // - ANGSTROM_BLOCKS_IN_FUTURE (optional)
            let encoder = UniswapV4SwapEncoder::new(
                Bytes::from("0xF62849F9A0B5Bf2913b396098F7c7019b51A820a"),
                Chain::Ethereum,
                Some(HashMap::from([(
                    "angstrom_hook_address".to_string(),
                    "0x0000000aa232009084Bd71A5797d089AA4Edfad4".to_string(),
                )])),
            )
            .unwrap();

            // Encode both swaps and combine using prefix-length encoding for the second swap
            let first_encoded = encoder
                .encode_swap(&first_swap, &context)
                .unwrap();
            let second_encoded = encoder
                .encode_swap(&second_swap, &context)
                .unwrap();
            let combined_hex =
                format!("{}{}", encode(&first_encoded), encode(ple_encode(vec![second_encoded])));

            write_calldata_to_file("test_encode_angstrom_grouped_swap", combined_hex.as_str());
            // Any different length could indicate we didn't encode attestation data
            assert!(combined_hex.len() == 2552);
        }
    }

    mod ekubo {
        use super::*;

        const RECEIVER: &str = "ca4f73fe97d0b987a0d12b39bbd562c779bab6f6"; // Random address

        #[test]
        fn test_encode_swap_simple() {
            let token_in = Bytes::from(Address::ZERO.as_slice());
            let token_out = Bytes::from("0xA0b86991c6218b36c1d19D4a2e9Eb0cE3606eB48"); // USDC

            let static_attributes = HashMap::from([
                ("fee".to_string(), Bytes::from(0_u64)),
                ("tick_spacing".to_string(), Bytes::from(0_u32)),
                (
                    "extension".to_string(),
                    Bytes::from("0x51d02a5948496a67827242eabc5725531342527c"),
                ), // Oracle
            ]);

            let component = ProtocolComponent { static_attributes, ..Default::default() };

            let swap = SwapBuilder::new(component, token_in.clone(), token_out.clone()).build();

            let encoding_context = EncodingContext {
                receiver: RECEIVER.into(),
                group_token_in: token_in.clone(),
                group_token_out: token_out.clone(),
                exact_out: false,
                router_address: Some(Bytes::default()),
                transfer_type: TransferType::Transfer,
                historical_trade: false,
            };

            let encoder = EkuboSwapEncoder::new(Bytes::default(), Chain::Ethereum, None).unwrap();

            let encoded_swap = encoder
                .encode_swap(&swap, &encoding_context)
                .unwrap();

            let hex_swap = encode(&encoded_swap);

            assert_eq!(
                hex_swap,
                concat!(
                    // transfer type Transfer
                    "01",
                    // receiver
                    "ca4f73fe97d0b987a0d12b39bbd562c779bab6f6",
                    // group token in
                    "0000000000000000000000000000000000000000",
                    // token out 1st swap
                    "a0b86991c6218b36c1d19d4a2e9eb0ce3606eb48",
                    // pool config 1st swap
                    "51d02a5948496a67827242eabc5725531342527c000000000000000000000000",
                ),
            );
        }

        #[test]
        fn test_encode_swap_multi() {
            let group_token_in = Bytes::from(Address::ZERO.as_slice());
            let group_token_out = Bytes::from("0xdAC17F958D2ee523a2206206994597C13D831ec7"); // USDT
            let intermediary_token = Bytes::from("0xA0b86991c6218b36c1d19D4a2e9Eb0cE3606eB48"); // USDC

            let encoder = EkuboSwapEncoder::new(Bytes::default(), Chain::Ethereum, None).unwrap();

            let encoding_context = EncodingContext {
                receiver: RECEIVER.into(),
                group_token_in: group_token_in.clone(),
                group_token_out: group_token_out.clone(),
                exact_out: false,
                router_address: Some(Bytes::default()),
                transfer_type: TransferType::Transfer,
                historical_trade: false,
            };

            let first_swap = SwapBuilder::new(
                ProtocolComponent {
                    static_attributes: HashMap::from([
                        ("fee".to_string(), Bytes::from(0_u64)),
                        ("tick_spacing".to_string(), Bytes::from(0_u32)),
                        (
                            "extension".to_string(),
                            Bytes::from("0x51d02a5948496a67827242eabc5725531342527c"),
                        ), // Oracle
                    ]),
                    ..Default::default()
                },
                group_token_in.clone(),
                intermediary_token.clone(),
            )
            .build();

            let second_swap = SwapBuilder::new(
                ProtocolComponent {
                    // 0.0025% fee & 0.005% base pool
                    static_attributes: HashMap::from([
                        ("fee".to_string(), Bytes::from(461168601842738_u64)),
                        ("tick_spacing".to_string(), Bytes::from(50_u32)),
                        ("extension".to_string(), Bytes::zero(20)),
                    ]),
                    ..Default::default()
                },
                intermediary_token.clone(),
                group_token_out.clone(),
            )
            .build();

            let first_encoded_swap = encoder
                .encode_swap(&first_swap, &encoding_context)
                .unwrap();

            let second_encoded_swap = encoder
                .encode_swap(&second_swap, &encoding_context)
                .unwrap();

            let combined_hex =
                format!("{}{}", encode(first_encoded_swap), encode(second_encoded_swap));

            assert_eq!(
                combined_hex,
                // transfer type
                concat!(
                    // transfer type Transfer
                    "01",
                    // receiver
                    "ca4f73fe97d0b987a0d12b39bbd562c779bab6f6",
                    // group token in
                    "0000000000000000000000000000000000000000",
                    // token out 1st swap
                    "a0b86991c6218b36c1d19d4a2e9eb0ce3606eb48",
                    // pool config 1st swap
                    "51d02a5948496a67827242eabc5725531342527c000000000000000000000000",
                    // token out 2nd swap
                    "dac17f958d2ee523a2206206994597c13d831ec7",
                    // pool config 2nd swap
                    "00000000000000000000000000000000000000000001a36e2eb1c43200000032",
                ),
            );
            write_calldata_to_file("test_ekubo_encode_swap_multi", combined_hex.as_str());
        }
    }

    mod curve {
        use rstest::rstest;

        use super::*;

        fn curve_config() -> Option<HashMap<String, String>> {
            Some(HashMap::from([
                (
                    "native_token_address".to_string(),
                    "0xEeeeeEeeeEeEeeEeEeEeeEEEeeeeEeeeeeeeEEeE".to_string(),
                ),
                (
                    "meta_registry_address".to_string(),
                    "0xF98B45FA17DE75FB1aD0e7aFD971b0ca00e379fC".to_string(),
                ),
            ]))
        }

        #[rstest]
        #[case(
            "0x5b22307838363533373733363730353435313665313730313463636465643165376438313465646339636534222c22307861353538386637636466353630383131373130613264383264336339633939373639646231646362225d",
            "0x865377367054516e17014CcdED1e7d814EDC9ce4",
            "0xA5588F7cdf560811710A2D82D3C9c99769DB1Dcb",
            0,
            1
        )]
        #[case(
            "0x5b22307836623137353437346538393039346334346461393862393534656564656163343935323731643066222c22307861306238363939316336323138623336633164313964346132653965623063653336303665623438222c22307864616331376639353864326565353233613232303632303639393435393763313364383331656337222c22307835376162316563323864313239373037303532646634646634313864353861326434366435663531225d",
            "0xA0b86991c6218b36c1d19D4a2e9Eb0cE3606eB48",
            "0x57Ab1ec28D129707052df4dF418D58a2D46d5f51",
            1,
            3
        )]
        #[case(
            "0x5b22307864616331376639353864326565353233613232303632303639393435393763313364383331656337222c22307832323630666163356535353432613737336161343466626366656466376331393362633263353939222c22307863303261616133396232323366653864306130653563346632376561643930383363373536636332225d",
            "0xC02aaA39b223FE8D0A0e5C4F27eAD9083C756Cc2",
            "0x2260FAC5E5542a773Aa44fBCfeDf7C193bc2C599",
            2,
            1
        )]
        #[case(
            "0x5b22307861306238363939316336323138623336633164313964346132653965623063653336303665623438222c22307832323630666163356535353432613737336161343466626366656466376331393362633263353939222c22307865656565656565656565656565656565656565656565656565656565656565656565656565656565225d",
            "0xeeeeeeeeeeeeeeeeeeeeeeeeeeeeeeeeeeeeeeee",
            "0xA0b86991c6218b36c1d19D4a2e9Eb0cE3606eB48",
            2,
            0
        )]
        // Pool that holds ETH but coin is WETH
        #[case(
            "0x5b22307861306238363939316336323138623336633164313964346132653965623063653336303665623438222c22307832323630666163356535353432613737336161343466626366656466376331393362633263353939222c22307865656565656565656565656565656565656565656565656565656565656565656565656565656565225d",
            "0xEeeeeEeeeEeEeeEeEeEeeEEEeeeeEeeeeeeeEEeE",
            "0xA0b86991c6218b36c1d19D4a2e9Eb0cE3606eB48",
            2,
            0
        )]
        // Pool that holds ETH but coin is WETH
        #[case(
            "0x5b22307861306238363939316336323138623336633164313964346132653965623063653336303665623438222c22307832323630666163356535353432613737336161343466626366656466376331393362633263353939222c22307865656565656565656565656565656565656565656565656565656565656565656565656565656565225d",
            "0xA0b86991c6218b36c1d19D4a2e9Eb0cE3606eB48",
            "0xEeeeeEeeeEeEeeEeEeEeeEEEeeeeEeeeeeeeEEeE",
            0,
            2
        )]
        fn test_curve_get_coin_indexes(
            #[case] coins: &str,
            #[case] token_in: &str,
            #[case] token_out: &str,
            #[case] expected_i: u64,
            #[case] expected_j: u64,
        ) {
            let mut static_attributes: HashMap<String, Bytes> = HashMap::new();
            static_attributes.insert("coins".into(), Bytes::from_str(coins).unwrap());
            let swap = SwapBuilder::new(
                ProtocolComponent {
                    id: "pool-id".into(),
                    protocol_system: String::from("vm:curve"),
                    static_attributes,
                    ..Default::default()
                },
                Bytes::from(token_in),
                Bytes::from(token_out),
            )
            .build();

            let encoder =
                CurveSwapEncoder::new(Bytes::default(), Chain::Ethereum, curve_config()).unwrap();
            let (i, j) = encoder
                .get_coin_indexes(
                    &swap,
                    Address::from_str(token_in).unwrap(),
                    Address::from_str(token_out).unwrap(),
                )
                .unwrap();
            assert_eq!(i, U8::from(expected_i));
            assert_eq!(j, U8::from(expected_j));
        }

        #[test]
        fn test_curve_encode_tripool() {
            let mut static_attributes: HashMap<String, Bytes> = HashMap::new();
            static_attributes.insert(
                "factory".into(),
                Bytes::from(
                    "0x0000000000000000000000000000000000000000"
                        .as_bytes()
                        .to_vec(),
                ),
            );
            static_attributes.insert("coins".into(), Bytes::from_str("0x5b22307836623137353437346538393039346334346461393862393534656564656163343935323731643066222c22307861306238363939316336323138623336633164313964346132653965623063653336303665623438222c22307864616331376639353864326565353233613232303632303639393435393763313364383331656337225d").unwrap());
            let curve_tri_pool = ProtocolComponent {
                id: String::from("0xbEbc44782C7dB0a1A60Cb6fe97d0b483032FF1C7"),
                protocol_system: String::from("vm:curve"),
                static_attributes,
                ..Default::default()
            };
            let token_in = Bytes::from("0x6B175474E89094C44Da98b954EedeAC495271d0F");
            let token_out = Bytes::from("0xA0b86991c6218b36c1d19D4a2e9Eb0cE3606eB48");
            let swap =
                SwapBuilder::new(curve_tri_pool, token_in.clone(), token_out.clone()).build();

            let encoding_context = EncodingContext {
                // The receiver was generated with `makeAddr("bob") using forge`
                receiver: Bytes::from("0x1d96f2f6bef1202e4ce1ff6dad0c2cb002861d3e"),
                exact_out: false,
                router_address: None,
                group_token_in: token_in.clone(),
                group_token_out: token_out.clone(),
                transfer_type: TransferType::None,
                historical_trade: false,
            };
            let encoder = CurveSwapEncoder::new(
                Bytes::from("0x5615dEB798BB3E4dFa0139dFa1b3D433Cc23b72f"),
                Chain::Ethereum,
                curve_config(),
            )
            .unwrap();
            let encoded_swap = encoder
                .encode_swap(&swap, &encoding_context)
                .unwrap();
            let hex_swap = encode(&encoded_swap);

            assert_eq!(
                hex_swap,
                String::from(concat!(
                    // token in
                    "6b175474e89094c44da98b954eedeac495271d0f",
                    // token out
                    "a0b86991c6218b36c1d19d4a2e9eb0ce3606eb48",
                    // pool address
                    "bebc44782c7db0a1a60cb6fe97d0b483032ff1c7",
                    // pool type 1
                    "01",
                    // i index
                    "00",
                    // j index
                    "01",
                    // approval needed
                    "01",
                    // transfer type None
                    "02",
                    // receiver,
                    "1d96f2f6bef1202e4ce1ff6dad0c2cb002861d3e",
                ))
            );
        }

        #[test]
        fn test_curve_encode_factory() {
            let mut static_attributes: HashMap<String, Bytes> = HashMap::new();
            static_attributes.insert(
                "factory".into(),
                Bytes::from(
                    "0x6A8cbed756804B16E05E741eDaBd5cB544AE21bf"
                        .as_bytes()
                        .to_vec(),
                ),
            );
            static_attributes.insert("coins".into(), Bytes::from_str("0x5b22307834633965646435383532636439303566303836633735396538333833653039626666316536386233222c22307861306238363939316336323138623336633164313964346132653965623063653336303665623438225d").unwrap());
            let curve_pool = ProtocolComponent {
                id: String::from("0x02950460E2b9529D0E00284A5fA2d7bDF3fA4d72"),
                protocol_system: String::from("vm:curve"),
                static_attributes,
                ..Default::default()
            };
            let token_in = Bytes::from("0xA0b86991c6218b36c1d19D4a2e9Eb0cE3606eB48");
            let token_out = Bytes::from("0x4c9EDD5852cd905f086C759E8383e09bff1E68B3");
            let swap = SwapBuilder::new(curve_pool, token_in.clone(), token_out.clone()).build();
            let encoding_context = EncodingContext {
                // The receiver was generated with `makeAddr("bob") using forge`
                receiver: Bytes::from("0x1d96f2f6bef1202e4ce1ff6dad0c2cb002861d3e"),
                exact_out: false,
                router_address: None,
                group_token_in: token_in.clone(),
                group_token_out: token_out.clone(),
                transfer_type: TransferType::None,
                historical_trade: false,
            };
            let encoder = CurveSwapEncoder::new(
                Bytes::from("0x5615dEB798BB3E4dFa0139dFa1b3D433Cc23b72f"),
                Chain::Ethereum,
                curve_config(),
            )
            .unwrap();
            let encoded_swap = encoder
                .encode_swap(&swap, &encoding_context)
                .unwrap();
            let hex_swap = encode(&encoded_swap);

            assert_eq!(
                hex_swap,
                String::from(concat!(
                    // token in
                    "a0b86991c6218b36c1d19d4a2e9eb0ce3606eb48",
                    // token out
                    "4c9edd5852cd905f086c759e8383e09bff1e68b3",
                    // pool address
                    "02950460e2b9529d0e00284a5fa2d7bdf3fa4d72",
                    // pool type 1
                    "01",
                    // i index
                    "01",
                    // j index
                    "00",
                    // approval needed
                    "01",
                    // transfer type None
                    "02",
                    // receiver
                    "1d96f2f6bef1202e4ce1ff6dad0c2cb002861d3e",
                ))
            );
        }
        #[test]
        fn test_curve_encode_st_eth() {
            // This test is for the stETH pool, which is a special case in Curve
            // where the token in is ETH but not as the zero address.
            let mut static_attributes: HashMap<String, Bytes> = HashMap::new();
            static_attributes.insert(
                "factory".into(),
                Bytes::from(
                    "0x0000000000000000000000000000000000000000"
                        .as_bytes()
                        .to_vec(),
                ),
            );
            static_attributes.insert("coins".into(), Bytes::from_str("0x5b22307865656565656565656565656565656565656565656565656565656565656565656565656565656565222c22307861653761623936353230646533613138653565313131623565616162303935333132643766653834225d").unwrap());
            let curve_pool = ProtocolComponent {
                id: String::from("0xDC24316b9AE028F1497c275EB9192a3Ea0f67022"),
                protocol_system: String::from("vm:curve"),
                static_attributes,
                ..Default::default()
            };
            let token_in = Bytes::from("0x0000000000000000000000000000000000000000");
            let token_out = Bytes::from("0xae7ab96520DE3A18E5e111B5EaAb095312D7fE84");
            let swap = SwapBuilder::new(curve_pool, token_in.clone(), token_out.clone()).build();
            let encoding_context = EncodingContext {
                // The receiver was generated with `makeAddr("bob") using forge`
                receiver: Bytes::from("0x1d96f2f6bef1202e4ce1ff6dad0c2cb002861d3e"),
                exact_out: false,
                router_address: None,
                group_token_in: token_in.clone(),
                group_token_out: token_out.clone(),
                transfer_type: TransferType::None,
                historical_trade: false,
            };
            let encoder = CurveSwapEncoder::new(
                Bytes::from("0x5615dEB798BB3E4dFa0139dFa1b3D433Cc23b72f"),
                Chain::Ethereum,
                Some(HashMap::from([
                    (
                        "native_token_address".to_string(),
                        "0xEeeeeEeeeEeEeeEeEeEeeEEEeeeeEeeeeeeeEEeE".to_string(),
                    ),
                    (
                        "meta_registry_address".to_string(),
                        "0xF98B45FA17DE75FB1aD0e7aFD971b0ca00e379fC".to_string(),
                    ),
                ])),
            )
            .unwrap();
            let encoded_swap = encoder
                .encode_swap(&swap, &encoding_context)
                .unwrap();
            let hex_swap = encode(&encoded_swap);

            assert_eq!(
                hex_swap,
                String::from(concat!(
                    // token in
                    "eeeeeeeeeeeeeeeeeeeeeeeeeeeeeeeeeeeeeeee",
                    // token out
                    "ae7ab96520de3a18e5e111b5eaab095312d7fe84",
                    // pool address
                    "dc24316b9ae028f1497c275eb9192a3ea0f67022",
                    // pool type 1
                    "01",
                    // i index
                    "00",
                    // j index
                    "01",
                    // approval needed
                    "01",
                    // transfer type None
                    "02",
                    // receiver
                    "1d96f2f6bef1202e4ce1ff6dad0c2cb002861d3e",
                ))
            );
        }
    }

    mod balancer_v3 {
        use super::*;

        #[test]
        fn test_encode_balancer_v3() {
            let balancer_pool = ProtocolComponent {
                id: String::from("0x85b2b559bc2d21104c4defdd6efca8a20343361d"),
                protocol_system: String::from("vm:balancer_v3"),
                ..Default::default()
            };
            let token_in = Bytes::from("0x7bc3485026ac48b6cf9baf0a377477fff5703af8");
            let token_out = Bytes::from("0xc71ea051a5f82c67adcf634c36ffe6334793d24c");
            let swap = SwapBuilder::new(balancer_pool, token_in.clone(), token_out.clone()).build();
            let encoding_context = EncodingContext {
                // The receiver was generated with `makeAddr("bob") using forge`
                receiver: Bytes::from("0x1d96f2f6bef1202e4ce1ff6dad0c2cb002861d3e"),
                exact_out: false,
                router_address: Some(Bytes::zero(20)),
                group_token_in: token_in.clone(),
                group_token_out: token_out.clone(),
                transfer_type: TransferType::Transfer,
                historical_trade: false,
            };
            let encoder = BalancerV3SwapEncoder::new(
                Bytes::from("0x543778987b293C7E8Cf0722BB2e935ba6f4068D4"),
                Chain::Ethereum,
                None,
            )
            .unwrap();
            let encoded_swap = encoder
                .encode_swap(&swap, &encoding_context)
                .unwrap();
            let hex_swap = encode(&encoded_swap);

            assert_eq!(
                hex_swap,
                String::from(concat!(
                    // token in
                    "7bc3485026ac48b6cf9baf0a377477fff5703af8",
                    // token out
                    "c71ea051a5f82c67adcf634c36ffe6334793d24c",
                    // pool id
                    "85b2b559bc2d21104c4defdd6efca8a20343361d",
                    // transfer type None
                    "01",
                    // receiver
                    "1d96f2f6bef1202e4ce1ff6dad0c2cb002861d3e",
                ))
            );
            write_calldata_to_file("test_encode_balancer_v3", hex_swap.as_str());
        }
    }

    mod maverick_v2 {
        use super::*;
        #[test]
        fn test_encode_maverick_v2() {
            // GHO -> (maverick) -> USDC
            let maverick_pool = ProtocolComponent {
                id: String::from("0x14Cf6D2Fe3E1B326114b07d22A6F6bb59e346c67"),
                protocol_system: String::from("vm:maverick_v2"),
                ..Default::default()
            };
            let token_in = Bytes::from("0x40D16FC0246aD3160Ccc09B8D0D3A2cD28aE6C2f");
            let token_out = Bytes::from("0xA0b86991c6218b36c1d19D4a2e9Eb0cE3606eB48");
            let swap = SwapBuilder::new(maverick_pool, token_in.clone(), token_out.clone()).build();
            let encoding_context = EncodingContext {
                // The receiver was generated with `makeAddr("bob") using forge`
                receiver: Bytes::from("0x1d96f2f6bef1202e4ce1ff6dad0c2cb002861d3e"),
                exact_out: false,
                router_address: Some(Bytes::default()),
                group_token_in: token_in.clone(),
                group_token_out: token_out.clone(),
                transfer_type: TransferType::Transfer,
                historical_trade: false,
            };
            let encoder = MaverickV2SwapEncoder::new(
                Bytes::from("0x543778987b293C7E8Cf0722BB2e935ba6f4068D4"),
                Chain::Ethereum,
                None,
            )
            .unwrap();

            let encoded_swap = encoder
                .encode_swap(&swap, &encoding_context)
                .unwrap();
            let hex_swap = encode(&encoded_swap);

            assert_eq!(
                hex_swap,
                String::from(concat!(
                    // token in
                    "40D16FC0246aD3160Ccc09B8D0D3A2cD28aE6C2f",
                    // pool
                    "14Cf6D2Fe3E1B326114b07d22A6F6bb59e346c67",
                    // receiver
                    "1d96f2f6bef1202e4ce1ff6dad0c2cb002861d3e",
                    // transfer true
                    "01",
                ))
                .to_lowercase()
            );

            write_calldata_to_file("test_encode_maverick_v2", hex_swap.as_str());
        }
    }

    mod bebop {
        use num_bigint::BigUint;

        use super::*;
        use crate::encoding::evm::testing_utils::MockRFQState;

        fn bebop_config() -> HashMap<String, String> {
            HashMap::from([
                (
                    "bebop_settlement_address".to_string(),
                    "0xbbbbbBB520d69a9775E85b458C58c648259FAD5F".to_string(),
                ),
                (
                    "native_token_address".to_string(),
                    "0xEeeeeEeeeEeEeeEeEeEeeEEEeeeeEeeeeeeeEEeE".to_string(),
                ),
            ])
        }

        #[test]
        fn test_encode_bebop_single_with_protocol_state() {
            // 3000 USDC -> 1 WETH using a mocked RFQ state to get a quote
            let bebop_calldata = Bytes::from_str("0x123456").unwrap();
            let partial_fill_offset = 12u64;
            let quote_amount_out = BigUint::from_str("1000000000000000000").unwrap();

            let bebop_component = ProtocolComponent {
                id: String::from("bebop-rfq"),
                protocol_system: String::from("rfq:bebop"),
                ..Default::default()
            };
            let bebop_state = MockRFQState {
                quote_amount_out,
                quote_data: HashMap::from([
                    ("calldata".to_string(), bebop_calldata.clone()),
                    (
                        "partial_fill_offset".to_string(),
                        Bytes::from(
                            partial_fill_offset
                                .to_be_bytes()
                                .to_vec(),
                        ),
                    ),
                ]),
            };

            let token_in = Bytes::from("0xA0b86991c6218b36c1d19D4a2e9Eb0cE3606eB48"); // USDC
            let token_out = Bytes::from("0xc02aaa39b223fe8d0a0e5c4f27ead9083c756cc2"); // WETH

            let swap = SwapBuilder::new(bebop_component, token_in.clone(), token_out.clone())
                .estimated_amount_in(BigUint::from_str("3000000000").unwrap())
                .protocol_state(Arc::new(bebop_state))
                .build();

            let encoding_context = EncodingContext {
                receiver: Bytes::from("0xc5564C13A157E6240659fb81882A28091add8670"),
                exact_out: false,
                router_address: Some(Bytes::zero(20)),
                group_token_in: token_in.clone(),
                group_token_out: token_out.clone(),
                transfer_type: TransferType::Transfer,
                historical_trade: false,
            };

            let encoder = BebopSwapEncoder::new(
                Bytes::from("0x543778987b293C7E8Cf0722BB2e935ba6f4068D4"),
                Chain::Ethereum,
                Some(bebop_config()),
            )
            .unwrap();

            let encoded_swap = encoder
                .encode_swap(&swap, &encoding_context)
                .unwrap();
            let hex_swap = encode(&encoded_swap);

            let expected_swap = String::from(concat!(
                // token in
                "a0b86991c6218b36c1d19d4a2e9eb0ce3606eb48",
                // token out
                "c02aaa39b223fe8d0a0e5c4f27ead9083c756cc2",
                // transfer type
                "01",
                // partiall filled offset
                "0c",
                //  original taker amount
                "0000000000000000000000000000000000000000000000000de0b6b3a7640000",
                // approval needed
                "01",
                //receiver,
                "c5564c13a157e6240659fb81882a28091add8670",
            ));
            assert_eq!(hex_swap, expected_swap + &bebop_calldata.to_string()[2..]);
        }
    }

    mod hashflow {
        use alloy::hex::encode;
        use num_bigint::BigUint;

        use super::*;
        use crate::encoding::{
            evm::testing_utils::MockRFQState,
            models::{SwapBuilder, TransferType},
        };

        fn hashflow_config() -> Option<HashMap<String, String>> {
            Some(HashMap::from([(
                "hashflow_router_address".to_string(),
                "0x55084eE0fEf03f14a305cd24286359A35D735151".to_string(),
            )]))
        }

        #[test]
        fn test_encode_hashflow_single_fails_without_protocol_data() {
            // Hashflow requires a swap with protocol data, otherwise will return an error
            let hashflow_component = ProtocolComponent {
                id: String::from("hashflow-rfq"),
                protocol_system: String::from("rfq:hashflow"),
                ..Default::default()
            };

            let token_in = Bytes::from("0xA0b86991c6218b36c1d19D4a2e9Eb0cE3606eB48"); // USDC
            let token_out = Bytes::from("0xc02aaa39b223fe8d0a0e5c4f27ead9083c756cc2"); // WETH

            let swap = SwapBuilder::new(hashflow_component, token_in.clone(), token_out.clone())
                .estimated_amount_in(BigUint::from_str("3000000000").unwrap())
                .build();

            let encoding_context = EncodingContext {
                receiver: Bytes::from("0xc5564C13A157E6240659fb81882A28091add8670"),
                exact_out: false,
                router_address: Some(Bytes::zero(20)),
                group_token_in: token_in.clone(),
                group_token_out: token_out.clone(),
                transfer_type: TransferType::Transfer,
                historical_trade: false,
            };

            let encoder = HashflowSwapEncoder::new(
                Bytes::from("0x543778987b293C7E8Cf0722BB2e935ba6f4068D4"),
                Chain::Ethereum,
                hashflow_config(),
            )
            .unwrap();
            encoder
                .encode_swap(&swap, &encoding_context)
                .expect_err("Should returned an error if the swap has no protocol state");
        }

        #[test]
        fn test_encode_hashflow_single_with_protocol_state() {
            // 3000 USDC -> 1 WETH using a mocked RFQ state to get a quote
            let quote_amount_out = BigUint::from_str("1000000000000000000").unwrap();

            let hashflow_component = ProtocolComponent {
                id: String::from("hashflow-rfq"),
                protocol_system: String::from("rfq:hashflow"),
                ..Default::default()
            };
            let hashflow_quote_data = vec![
                (
                    "pool".to_string(),
                    Bytes::from_str("0x478eca1b93865dca0b9f325935eb123c8a4af011").unwrap(),
                ),
                (
                    "external_account".to_string(),
                    Bytes::from_str("0xbee3211ab312a8d065c4fef0247448e17a8da000").unwrap(),
                ),
                (
                    "trader".to_string(),
                    Bytes::from_str("0xcd09f75e2bf2a4d11f3ab23f1389fcc1621c0cc2").unwrap(),
                ),
                (
                    "base_token".to_string(),
                    Bytes::from_str("0xa0b86991c6218b36c1d19d4a2e9eb0ce3606eb48").unwrap(),
                ),
                (
                    "quote_token".to_string(),
                    Bytes::from_str("0x2260fac5e5542a773aa44fbcfedf7c193bc2c599").unwrap(),
                ),
                (
                    "base_token_amount".to_string(),
                    Bytes::from(biguint_to_u256(&BigUint::from(3000_u64)).to_be_bytes::<32>().to_vec()),
                ),
                (
                    "quote_token_amount".to_string(),
                    Bytes::from(biguint_to_u256(&BigUint::from(1_u64)).to_be_bytes::<32>().to_vec()),
                ),
                ("quote_expiry".to_string(), Bytes::from(biguint_to_u256(&BigUint::from(1755610328_u64)).to_be_bytes::<32>().to_vec())),
                ("nonce".to_string(), Bytes::from(biguint_to_u256(&BigUint::from(1755610283723_u64)).to_be_bytes::<32>().to_vec())),
                (
                    "tx_id".to_string(),
                    Bytes::from_str(
                        "0x125000064000640000001747eb8c38ffffffffffffff0029642016edb36d0000",
                    )
                        .unwrap(),
                ),
                ("signature".to_string(), Bytes::from_str("0x6ddb3b21fe8509e274ddf46c55209cdbf30360944abbca6569ed6b26740d052f419964dcb5a3bdb98b4ed1fb3642a2760b8312118599a962251f7a8f73fe4fbe1c").unwrap()),
            ];
            let hashflow_quote_data_values =
                hashflow_quote_data
                    .iter()
                    .fold(vec![], |mut acc, (_key, value)| {
                        acc.extend_from_slice(value);
                        acc
                    });
            let hashflow_calldata = Bytes::from(hashflow_quote_data_values);
            let hashflow_state = MockRFQState {
                quote_amount_out,
                quote_data: hashflow_quote_data
                    .into_iter()
                    .collect(),
            };

            let token_in = Bytes::from("0xA0b86991c6218b36c1d19D4a2e9Eb0cE3606eB48"); // USDC
            let token_out = Bytes::from("0xc02aaa39b223fe8d0a0e5c4f27ead9083c756cc2"); // WETH

            let swap = SwapBuilder::new(hashflow_component, token_in.clone(), token_out.clone())
                .estimated_amount_in(BigUint::from_str("3000000000").unwrap())
                .protocol_state(Arc::new(hashflow_state))
                .build();

            let encoding_context = EncodingContext {
                receiver: Bytes::from("0xc5564C13A157E6240659fb81882A28091add8670"),
                exact_out: false,
                router_address: Some(Bytes::zero(20)),
                group_token_in: token_in.clone(),
                group_token_out: token_out.clone(),
                transfer_type: TransferType::Transfer,
                historical_trade: false,
            };

            let encoder = HashflowSwapEncoder::new(
                Bytes::from("0x543778987b293C7E8Cf0722BB2e935ba6f4068D4"),
                Chain::Ethereum,
                hashflow_config(),
            )
            .unwrap();

            let encoded_swap = encoder
                .encode_swap(&swap, &encoding_context)
                .unwrap();
            let hex_swap = encode(&encoded_swap);

            let expected_swap = String::from(concat!(
                "01", // transfer type
                "01", // approval needed
            ));
            assert_eq!(hex_swap, expected_swap + &hashflow_calldata.to_string()[2..]);
        }
    }

    mod fluid_v1 {
        use super::*;
        #[test]
        fn test_encode_fluid_v1() {
            // sUSDe -> (fluid_v1) -> USDT
            let fluid_dex = ProtocolComponent {
                id: String::from("0x1DD125C32e4B5086c63CC13B3cA02C4A2a61Fa9b"),
                protocol_system: String::from("fluid_v1"),
                ..Default::default()
            };
            let token_in = Bytes::from("0x9d39a5de30e57443bff2a8307a4256c8797a3497");
            let token_out = Bytes::from("0xdac17f958d2ee523a2206206994597c13d831ec7");
            let swap = SwapBuilder::new(fluid_dex, token_in.clone(), token_out.clone()).build();
            let encoding_context = EncodingContext {
                // The receiver was generated with `makeAddr("bob") using forge`
                receiver: Bytes::from("0x1d96f2f6bef1202e4ce1ff6dad0c2cb002861d3e"),
                exact_out: false,
                router_address: Some(Bytes::default()),
                group_token_in: token_in.clone(),
                group_token_out: token_out.clone(),
                transfer_type: TransferType::TransferFrom,
                historical_trade: false,
            };
            let encoder = FluidV1SwapEncoder::new(
                Bytes::from("0x212224D2F2d262cd093eE13240ca4873fcCBbA3C"),
                Chain::Ethereum,
                None,
            )
            .unwrap();

            let encoded_swap = encoder
                .encode_swap(&swap, &encoding_context)
                .unwrap();
            let hex_swap = encode(&encoded_swap);

            assert_eq!(
                hex_swap,
                String::from(concat!(
                    // dex
                    "1DD125C32e4B5086c63CC13B3cA02C4A2a61Fa9b",
                    // zero2one
                    "01",
                    // receiver
                    "1d96f2f6bef1202e4ce1ff6dad0c2cb002861d3e",
                    // transferFrom
                    "00",
                    // isNativeSell
                    "00"
                ))
                .to_lowercase()
            );
        }
    }

    #[test]
    fn test_encode_sky_converter_swap() {
        // Test for DAI-USDS Converter component
        let sky_component = ProtocolComponent {
            id: String::from("0x3225737a9Bbb6473CB4a45b7244ACa2BeFdB276A"), // DAI-USDS Converter address
            protocol_system: String::from("vm:sky"),
            ..Default::default()
        };

        // Use DAI and USDS as example tokens
        let token_in = Bytes::from("0x6B175474E89094C44Da98b954EedeAC495271d0F"); // DAI
        let token_out = Bytes::from("0xdC035D45d973E3EC169d2276DDab16f1e407384F"); // USDS

        let swap = Swap {
            component: sky_component,
            token_in: token_in.clone(),
            token_out: token_out.clone(),
            split: 0f64,
        };

        let encoding_context = EncodingContext {
            receiver: Bytes::from("0x1d96f2f6bef1202e4ce1ff6dad0c2cb002861d3e"),
            exact_out: false,
            router_address: Bytes::zero(20),
            group_token_in: token_in.clone(),
            group_token_out: token_out.clone(),
        };

        let encoder =
            SkySwapEncoder::new(String::from("0xBDcFCA946b6CDd965f99a839e4435Bcdc1bc470B"));
        let encoded_swap = encoder
            .encode_swap(swap, encoding_context)
            .unwrap();
        let hex_swap = encode(&encoded_swap);

        // For a converter component, we expect just the basic parameters
        assert_eq!(
            hex_swap,
            String::from(concat!(
                // token in (DAI)
                "6b175474e89094c44da98b954eedeac495271d0f",
                // token out (USDS)
                "dc035d45d973e3ec169d2276ddab16f1e407384f",
                // component id (DAI-USDS Converter)
                "3225737a9bbb6473cb4a45b7244aca2befdb276a",
                // receiver
                "1d96f2f6bef1202e4ce1ff6dad0c2cb002861d3e"
            ))
        );
    }

    #[test]
    fn test_encode_sky_vault_deposit() {
        // Test for sDAI Vault component - deposit operation
        let sdai_component = ProtocolComponent {
            id: String::from("0x83F20F44975D03b1b09e64809B757c47f942BEeA"), // sDAI Vault address
            protocol_system: String::from("vm:sky"),
            ..Default::default()
        };

        let dai_token = Bytes::from("0x6B175474E89094C44Da98b954EedeAC495271d0F"); // DAI
        let sdai_token = Bytes::from("0x83F20F44975D03b1b09e64809B757c47f942BEeA"); // sDAI (same as vault address)

        // Test deposit (DAI -> sDAI)
        let deposit_swap = Swap {
            component: sdai_component,
            token_in: dai_token.clone(),
            token_out: sdai_token.clone(),
            split: 0f64,
        };

        let deposit_context = EncodingContext {
            receiver: Bytes::from("0x1d96f2f6bef1202e4ce1ff6dad0c2cb002861d3e"),
            exact_out: false,
            router_address: Bytes::zero(20),
            group_token_in: dai_token,
            group_token_out: sdai_token,
        };

        let encoder =
            SkySwapEncoder::new(String::from("0xBDcFCA946b6CDd965f99a839e4435Bcdc1bc470B"));
        let encoded_deposit = encoder
            .encode_swap(deposit_swap, deposit_context)
            .unwrap();
        let hex_deposit = encode(&encoded_deposit);

        // For a vault deposit, we expect the basic parameters plus a deposit flag (1)
        assert_eq!(
            hex_deposit,
            String::from(concat!(
                // token in (DAI)
                "6b175474e89094c44da98b954eedeac495271d0f",
                // token out (sDAI)
                "83f20f44975d03b1b09e64809b757c47f942beea",
                // component id (sDAI Vault)
                "83f20f44975d03b1b09e64809b757c47f942beea",
                // receiver
                "1d96f2f6bef1202e4ce1ff6dad0c2cb002861d3e",
                // is_deposit flag
                "01"
            ))
        );
    }

    #[test]
    fn test_encode_sky_vault_withdraw() {
        // Test for sDAI Vault component - withdraw operation
        let sdai_component = ProtocolComponent {
            id: String::from("0x83F20F44975D03b1b09e64809B757c47f942BEeA"), // sDAI Vault address
            protocol_system: String::from("vm:sky"),
            ..Default::default()
        };

        let dai_token = Bytes::from("0x6B175474E89094C44Da98b954EedeAC495271d0F"); // DAI
        let sdai_token = Bytes::from("0x83F20F44975D03b1b09e64809B757c47f942BEeA"); // sDAI (same as vault address)

        // Test withdraw (sDAI -> DAI)
        let withdraw_swap = Swap {
            component: sdai_component,
            token_in: sdai_token.clone(),
            token_out: dai_token.clone(),
            split: 0f64,
        };

        let withdraw_context = EncodingContext {
            receiver: Bytes::from("0x1d96f2f6bef1202e4ce1ff6dad0c2cb002861d3e"),
            exact_out: false,
            router_address: Bytes::zero(20),
            group_token_in: sdai_token,
            group_token_out: dai_token,
        };

        let encoder =
            SkySwapEncoder::new(String::from("0xBDcFCA946b6CDd965f99a839e4435Bcdc1bc470B"));
        let encoded_withdraw = encoder
            .encode_swap(withdraw_swap, withdraw_context)
            .unwrap();
        let hex_withdraw = encode(&encoded_withdraw);

        // For a vault withdrawal, we expect the basic parameters plus a deposit flag (0)
        assert_eq!(
            hex_withdraw,
            String::from(concat!(
                // token in (sDAI)
                "83f20f44975d03b1b09e64809b757c47f942beea",
                // token out (DAI)
                "6b175474e89094c44da98b954eedeac495271d0f",
                // component id (sDAI Vault)
                "83f20f44975d03b1b09e64809b757c47f942beea",
                // receiver
                "1d96f2f6bef1202e4ce1ff6dad0c2cb002861d3e",
                // is_deposit flag
                "00"
            ))
        );
    }

    #[test]
    fn test_encode_sky_psm_with_fee() {
        // Test for DAI Lite PSM component with fee
        let mut static_attributes: HashMap<String, Bytes> = HashMap::new();
        let fee = BigInt::from(100); // 1% fee
        static_attributes.insert("fee".into(), Bytes::from(fee.to_signed_bytes_be()));

        let psm_component = ProtocolComponent {
            id: String::from("0xf6e72Db5454dd049d0788e411b06CfAF16853042"), // DAI Lite PSM address
            protocol_system: String::from("vm:sky"),
            static_attributes,
            ..Default::default()
        };

        let dai_token = Bytes::from("0x6B175474E89094C44Da98b954EedeAC495271d0F"); // DAI
        let usdc_token = Bytes::from("0xA0b86991c6218b36c1d19D4a2e9Eb0cE3606eB48"); // USDC

        // Test DAI -> USDC swap
        let psm_swap = Swap {
            component: psm_component,
            token_in: dai_token.clone(),
            token_out: usdc_token.clone(),
            split: 0f64,
        };

        let psm_context = EncodingContext {
            receiver: Bytes::from("0x1d96f2f6bef1202e4ce1ff6dad0c2cb002861d3e"),
            exact_out: false,
            router_address: Bytes::zero(20),
            group_token_in: dai_token,
            group_token_out: usdc_token,
        };

        let encoder =
            SkySwapEncoder::new(String::from("0xBDcFCA946b6CDd965f99a839e4435Bcdc1bc470B"));
        let encoded_psm = encoder
            .encode_swap(psm_swap, psm_context)
            .unwrap();
        let hex_psm = encode(&encoded_psm);

        // For a PSM component, we expect the basic parameters plus a fee
        assert_eq!(
            hex_psm,
            String::from(concat!(
                // token in (DAI)
                "6b175474e89094c44da98b954eedeac495271d0f",
                // token out (USDC)
                "a0b86991c6218b36c1d19d4a2e9eb0ce3606eb48",
                // component id (DAI Lite PSM)
                "f6e72db5454dd049d0788e411b06cfaf16853042",
                // receiver
                "1d96f2f6bef1202e4ce1ff6dad0c2cb002861d3e",
                // fee (1%)
                "000064"
            ))
        );
    }

    #[test]
    fn test_encode_sky_psm_without_fee() {
        // Test for DAI Lite PSM component without specifying a fee
        let psm_component = ProtocolComponent {
            id: String::from("0xf6e72Db5454dd049d0788e411b06CfAF16853042"), // DAI Lite PSM address
            protocol_system: String::from("vm:sky"),
            ..Default::default() // No static_attributes, so no fee
        };

        let dai_token = Bytes::from("0x6B175474E89094C44Da98b954EedeAC495271d0F"); // DAI
        let usdc_token = Bytes::from("0xA0b86991c6218b36c1d19D4a2e9Eb0cE3606eB48"); // USDC

        // Test DAI -> USDC swap
        let psm_swap = Swap {
            component: psm_component,
            token_in: dai_token.clone(),
            token_out: usdc_token.clone(),
            split: 0f64,
        };

        let psm_context = EncodingContext {
            receiver: Bytes::from("0x1d96f2f6bef1202e4ce1ff6dad0c2cb002861d3e"),
            exact_out: false,
            router_address: Bytes::zero(20),
            group_token_in: dai_token,
            group_token_out: usdc_token,
        };

        let encoder =
            SkySwapEncoder::new(String::from("0xBDcFCA946b6CDd965f99a839e4435Bcdc1bc470B"));
        let encoded_psm = encoder
            .encode_swap(psm_swap, psm_context)
            .unwrap();
        let hex_psm = encode(&encoded_psm);

        // For a PSM component without specified fee, we expect default 0 fee
        assert_eq!(
            hex_psm,
            String::from(concat!(
                // token in (DAI)
                "6b175474e89094c44da98b954eedeac495271d0f",
                // token out (USDC)
                "a0b86991c6218b36c1d19d4a2e9eb0ce3606eb48",
                // component id (DAI Lite PSM)
                "f6e72db5454dd049d0788e411b06cfaf16853042",
                // receiver
                "1d96f2f6bef1202e4ce1ff6dad0c2cb002861d3e",
                // default fee (0%)
                "000000"
            ))
        );
    }
}<|MERGE_RESOLUTION|>--- conflicted
+++ resolved
@@ -448,7 +448,6 @@
     }
 }
 
-<<<<<<< HEAD
 /// Encodes a swap on an Ekubo pool through the given executor address.
 ///
 /// # Fields
@@ -457,7 +456,806 @@
 pub struct EkuboSwapEncoder {
     executor_address: Bytes,
 }
-=======
+
+impl SwapEncoder for EkuboSwapEncoder {
+    fn new(
+        executor_address: Bytes,
+        _chain: Chain,
+        _config: Option<HashMap<String, String>>,
+    ) -> Result<Self, EncodingError> {
+        Ok(Self { executor_address })
+    }
+
+    fn encode_swap(
+        &self,
+        swap: &Swap,
+        encoding_context: &EncodingContext,
+    ) -> Result<Vec<u8>, EncodingError> {
+        if encoding_context.exact_out {
+            return Err(EncodingError::InvalidInput("exact out swaps not implemented".to_string()));
+        }
+
+        let fee = u64::from_be_bytes(
+            get_static_attribute(swap, "fee")?
+                .try_into()
+                .map_err(|_| EncodingError::FatalError("fee should be an u64".to_string()))?,
+        );
+
+        let tick_spacing = u32::from_be_bytes(
+            get_static_attribute(swap, "tick_spacing")?
+                .try_into()
+                .map_err(|_| {
+                    EncodingError::FatalError("tick_spacing should be an u32".to_string())
+                })?,
+        );
+
+        let extension: Address = get_static_attribute(swap, "extension")?
+            .as_slice()
+            .try_into()
+            .map_err(|_| EncodingError::FatalError("extension should be an address".to_string()))?;
+
+        let mut encoded = vec![];
+
+        if encoding_context.group_token_in == swap.token_in {
+            encoded.extend((encoding_context.transfer_type as u8).to_be_bytes());
+            encoded.extend(bytes_to_address(&encoding_context.receiver)?);
+            encoded.extend(bytes_to_address(&swap.token_in)?);
+        }
+
+        encoded.extend(bytes_to_address(&swap.token_out)?);
+        encoded.extend((extension, fee, tick_spacing).abi_encode_packed());
+
+        Ok(encoded)
+    }
+
+    fn executor_address(&self) -> &Bytes {
+        &self.executor_address
+    }
+
+    fn clone_box(&self) -> Box<dyn SwapEncoder> {
+        Box::new(self.clone())
+    }
+}
+
+/// Encodes a swap on a Curve pool through the given executor address.
+///
+/// # Fields
+/// * `executor_address` - The address of the executor contract that will perform the swap.
+/// * `meta_registry_address` - The address of the Curve meta registry contract. Used to get coin
+///   indexes.
+/// * `native_token_curve_address` - The address used as native token in curve pools.
+/// * `native_token_address` - The address of the native token.
+#[derive(Clone)]
+pub struct CurveSwapEncoder {
+    executor_address: Bytes,
+    native_token_curve_address: Bytes,
+    native_token_address: Bytes,
+    wrapped_native_token_address: Bytes,
+}
+
+impl CurveSwapEncoder {
+    fn get_pool_type(&self, pool_id: &str, factory_address: &str) -> Result<U8, EncodingError> {
+        match pool_id {
+            // TriPool
+            "0xbEbc44782C7dB0a1A60Cb6fe97d0b483032FF1C7" => Ok(U8::from(1)),
+            // STETHPool
+            "0xDC24316b9AE028F1497c275EB9192a3Ea0f67022" => Ok(U8::from(1)),
+            // TriCryptoPool
+            "0xD51a44d3FaE010294C616388b506AcdA1bfAAE46" => Ok(U8::from(3)),
+            // SUSDPool
+            "0xA5407eAE9Ba41422680e2e00537571bcC53efBfD" => Ok(U8::from(1)),
+            // FRAXUSDCPool
+            "0xDcEF968d416a41Cdac0ED8702fAC8128A64241A2" => Ok(U8::from(1)),
+            _ => match factory_address {
+                // CryptoSwapNG factory
+                "0x6A8cbed756804B16E05E741eDaBd5cB544AE21bf" => Ok(U8::from(1)),
+                // Metapool factory
+                "0xB9fC157394Af804a3578134A6585C0dc9cc990d4" => Ok(U8::from(1)),
+                // CryptoPool factory
+                "0xF18056Bbd320E96A48e3Fbf8bC061322531aac99" => Ok(U8::from(2)),
+                // Tricrypto factory
+                "0x0c0e5f2fF0ff18a3be9b835635039256dC4B4963" => Ok(U8::from(3)),
+                // Twocrypto factory
+                "0x98EE851a00abeE0d95D08cF4CA2BdCE32aeaAF7F" => Ok(U8::from(2)),
+                // StableSwap factory
+                "0x4F8846Ae9380B90d2E71D5e3D042dff3E7ebb40d" => Ok(U8::from(1)),
+                _ => Err(EncodingError::FatalError(format!(
+                    "Unsupported curve factory address: {factory_address}"
+                ))),
+            },
+        }
+    }
+
+    // Some curve pools support both ETH and WETH as tokens.
+    // They do the wrapping/unwrapping inside the pool
+    fn normalize_token(&self, token: Address, coins: &[Address]) -> Result<Address, EncodingError> {
+        let native_token_address = Address::from_slice(&self.native_token_curve_address);
+        let wrapped_native_token_address = bytes_to_address(&self.wrapped_native_token_address)?;
+        if token == native_token_address && !coins.contains(&token) {
+            Ok(wrapped_native_token_address)
+        } else if token == wrapped_native_token_address && !coins.contains(&token) {
+            Ok(native_token_address)
+        } else {
+            Ok(token)
+        }
+    }
+
+    fn get_coin_indexes(
+        &self,
+        swap: &Swap,
+        token_in: Address,
+        token_out: Address,
+    ) -> Result<(U8, U8), EncodingError> {
+        let coins_bytes = get_static_attribute(swap, "coins")?;
+        let coins: Vec<Address> = from_str(std::str::from_utf8(&coins_bytes)?)?;
+
+        let token_in = self.normalize_token(token_in, &coins)?;
+        let token_out = self.normalize_token(token_out, &coins)?;
+
+        let i = coins
+            .iter()
+            .position(|&addr| addr == token_in)
+            .ok_or(EncodingError::FatalError(format!(
+                "Token in address {token_in} not found in curve pool coins"
+            )))?;
+        let j = coins
+            .iter()
+            .position(|&addr| addr == token_out)
+            .ok_or(EncodingError::FatalError(format!(
+                "Token in address {token_out} not found in curve pool coins"
+            )))?;
+        Ok((U8::from(i), U8::from(j)))
+    }
+}
+
+impl SwapEncoder for CurveSwapEncoder {
+    fn new(
+        executor_address: Bytes,
+        chain: Chain,
+        config: Option<HashMap<String, String>>,
+    ) -> Result<Self, EncodingError> {
+        let config = config.ok_or(EncodingError::FatalError(
+            "Missing curve specific addresses in config".to_string(),
+        ))?;
+        let native_token_curve_address = config
+            .get("native_token_address")
+            .map(|s| {
+                Bytes::from_str(s).map_err(|_| {
+                    EncodingError::FatalError("Invalid native token curve address".to_string())
+                })
+            })
+            .ok_or(EncodingError::FatalError(
+                "Missing native token curve address in config".to_string(),
+            ))
+            .flatten()?;
+        Ok(Self {
+            executor_address,
+            native_token_address: chain.native_token().address,
+            native_token_curve_address,
+            wrapped_native_token_address: chain.wrapped_native_token().address,
+        })
+    }
+
+    fn encode_swap(
+        &self,
+        swap: &Swap,
+        encoding_context: &EncodingContext,
+    ) -> Result<Vec<u8>, EncodingError> {
+        let token_approvals_manager = ProtocolApprovalsManager::new()?;
+        let native_token_curve_address = Address::from_slice(&self.native_token_curve_address);
+        let token_in = if swap.token_in == self.native_token_address {
+            native_token_curve_address
+        } else {
+            bytes_to_address(&swap.token_in)?
+        };
+        let token_out = if swap.token_out == self.native_token_address {
+            native_token_curve_address
+        } else {
+            bytes_to_address(&swap.token_out)?
+        };
+        let approval_needed: bool;
+
+        let component_address = Address::from_str(&swap.component.id)
+            .map_err(|_| EncodingError::FatalError("Invalid curve pool address".to_string()))?;
+        if let Some(router_address) = &encoding_context.router_address {
+            if token_in != native_token_curve_address {
+                let tycho_router_address = bytes_to_address(router_address)?;
+                approval_needed = token_approvals_manager.approval_needed(
+                    token_in,
+                    tycho_router_address,
+                    component_address,
+                )?;
+            } else {
+                approval_needed = false;
+            }
+        } else {
+            approval_needed = true;
+        }
+
+        let factory_bytes = get_static_attribute(swap, "factory")?.to_vec();
+        // the conversion to Address is necessary to checksum the address
+        let factory_address =
+            Address::from_str(std::str::from_utf8(&factory_bytes).map_err(|_| {
+                EncodingError::FatalError(
+                    "Failed to convert curve factory address to string".to_string(),
+                )
+            })?)
+            .map_err(|_| EncodingError::FatalError("Invalid curve factory address".to_string()))?;
+
+        let pool_address = Address::from_str(&swap.component.id)
+            .map_err(|_| EncodingError::FatalError("Invalid curve pool address".to_string()))?;
+        let pool_type =
+            self.get_pool_type(&pool_address.to_string(), &factory_address.to_string())?;
+
+        let (i, j) = self.get_coin_indexes(swap, token_in, token_out)?;
+
+        let args = (
+            token_in,
+            token_out,
+            component_address,
+            pool_type.to_be_bytes::<1>(),
+            i.to_be_bytes::<1>(),
+            j.to_be_bytes::<1>(),
+            approval_needed,
+            (encoding_context.transfer_type as u8).to_be_bytes(),
+            bytes_to_address(&encoding_context.receiver)?,
+        );
+
+        Ok(args.abi_encode_packed())
+    }
+
+    fn executor_address(&self) -> &Bytes {
+        &self.executor_address
+    }
+    fn clone_box(&self) -> Box<dyn SwapEncoder> {
+        Box::new(self.clone())
+    }
+}
+
+/// Encodes a swap on a Maverick V2 pool through the given executor address.
+///
+/// # Fields
+/// * `executor_address` - The address of the executor contract that will perform the swap.
+#[derive(Clone)]
+pub struct MaverickV2SwapEncoder {
+    executor_address: Bytes,
+}
+
+impl SwapEncoder for MaverickV2SwapEncoder {
+    fn new(
+        executor_address: Bytes,
+        _chain: Chain,
+        _config: Option<HashMap<String, String>>,
+    ) -> Result<Self, EncodingError> {
+        Ok(Self { executor_address })
+    }
+
+    fn encode_swap(
+        &self,
+        swap: &Swap,
+        encoding_context: &EncodingContext,
+    ) -> Result<Vec<u8>, EncodingError> {
+        let component_id = AlloyBytes::from_str(&swap.component.id)
+            .map_err(|_| EncodingError::FatalError("Invalid component ID".to_string()))?;
+
+        let args = (
+            bytes_to_address(&swap.token_in)?,
+            component_id,
+            bytes_to_address(&encoding_context.receiver)?,
+            (encoding_context.transfer_type as u8).to_be_bytes(),
+        );
+        Ok(args.abi_encode_packed())
+    }
+
+    fn executor_address(&self) -> &Bytes {
+        &self.executor_address
+    }
+    fn clone_box(&self) -> Box<dyn SwapEncoder> {
+        Box::new(self.clone())
+    }
+}
+
+/// Encodes a swap on a Balancer V3 pool through the given executor address.
+///
+/// # Fields
+/// * `executor_address` - The address of the executor contract that will perform the swap.
+#[derive(Clone)]
+pub struct BalancerV3SwapEncoder {
+    executor_address: Bytes,
+}
+
+impl SwapEncoder for BalancerV3SwapEncoder {
+    fn new(
+        executor_address: Bytes,
+        _chain: Chain,
+        _config: Option<HashMap<String, String>>,
+    ) -> Result<Self, EncodingError> {
+        Ok(Self { executor_address })
+    }
+
+    fn encode_swap(
+        &self,
+        swap: &Swap,
+        encoding_context: &EncodingContext,
+    ) -> Result<Vec<u8>, EncodingError> {
+        let pool = Address::from_str(&swap.component.id).map_err(|_| {
+            EncodingError::FatalError("Invalid pool address for Balancer v3".to_string())
+        })?;
+
+        let args = (
+            bytes_to_address(&swap.token_in)?,
+            bytes_to_address(&swap.token_out)?,
+            pool,
+            (encoding_context.transfer_type as u8).to_be_bytes(),
+            bytes_to_address(&encoding_context.receiver)?,
+        );
+        Ok(args.abi_encode_packed())
+    }
+
+    fn executor_address(&self) -> &Bytes {
+        &self.executor_address
+    }
+
+    fn clone_box(&self) -> Box<dyn SwapEncoder> {
+        Box::new(self.clone())
+    }
+}
+
+/// Encodes a swap on Bebop (PMM RFQ) through the given executor address.
+///
+/// Bebop uses a Request-for-Quote model where quotes are obtained off-chain
+/// and settled on-chain. This encoder supports PMM RFQ execution.
+///
+/// # Fields
+/// * `executor_address` - The address of the executor contract that will perform the swap.
+/// * `settlement_address` - The address of the Bebop settlement contract.
+#[derive(Clone)]
+pub struct BebopSwapEncoder {
+    executor_address: Bytes,
+    settlement_address: Bytes,
+    native_token_bebop_address: Bytes,
+    native_token_address: Bytes,
+    runtime_handle: Handle,
+    #[allow(dead_code)]
+    runtime: Option<Arc<Runtime>>,
+}
+
+impl SwapEncoder for BebopSwapEncoder {
+    fn new(
+        executor_address: Bytes,
+        chain: Chain,
+        config: Option<HashMap<String, String>>,
+    ) -> Result<Self, EncodingError> {
+        let config = config.ok_or(EncodingError::FatalError(
+            "Missing bebop specific addresses in config".to_string(),
+        ))?;
+        let settlement_address = config
+            .get("bebop_settlement_address")
+            .map(|s| {
+                Bytes::from_str(s).map_err(|_| {
+                    EncodingError::FatalError("Invalid bebop settlement address".to_string())
+                })
+            })
+            .ok_or(EncodingError::FatalError(
+                "Missing bebop settlement address in config".to_string(),
+            ))
+            .flatten()?;
+        let native_token_bebop_address = config
+            .get("native_token_address")
+            .map(|s| {
+                Bytes::from_str(s).map_err(|_| {
+                    EncodingError::FatalError("Invalid native token bebop address".to_string())
+                })
+            })
+            .ok_or(EncodingError::FatalError(
+                "Missing native token bebop address in config".to_string(),
+            ))
+            .flatten()?;
+        let (runtime_handle, runtime) = get_runtime()?;
+        Ok(Self {
+            executor_address,
+            settlement_address,
+            runtime_handle,
+            runtime,
+            native_token_bebop_address,
+            native_token_address: chain.native_token().address,
+        })
+    }
+
+    fn encode_swap(
+        &self,
+        swap: &Swap,
+        encoding_context: &EncodingContext,
+    ) -> Result<Vec<u8>, EncodingError> {
+        let token_in = bytes_to_address(&swap.token_in)?;
+        let token_out = bytes_to_address(&swap.token_out)?;
+        let sender = encoding_context
+            .router_address
+            .clone()
+            .ok_or(EncodingError::FatalError(
+                "The router address is needed to perform a Hashflow swap".to_string(),
+            ))?;
+        let approval_needed = if swap.token_in == self.native_token_address {
+            false
+        } else {
+            let tycho_router_address = bytes_to_address(&sender)?;
+            let settlement_address = Address::from_str(&self.settlement_address.to_string())
+                .map_err(|_| {
+                    EncodingError::FatalError("Invalid bebop settlement address".to_string())
+                })?;
+            ProtocolApprovalsManager::new()?.approval_needed(
+                token_in,
+                tycho_router_address,
+                settlement_address,
+            )?
+        };
+
+        let protocol_state = swap
+            .protocol_state
+            .as_ref()
+            .ok_or_else(|| {
+                EncodingError::FatalError("protocol_state is required for Bebop".to_string())
+            })?;
+        let (partial_fill_offset, original_filled_taker_amount, bebop_calldata) = {
+            let indicatively_priced_state = protocol_state
+                .as_indicatively_priced()
+                .map_err(|e| {
+                    EncodingError::FatalError(format!("State is not indicatively priced {e}"))
+                })?;
+            let estimated_amount_in =
+                swap.estimated_amount_in
+                    .clone()
+                    .ok_or(EncodingError::FatalError(
+                        "Estimated amount in is mandatory for a Bebop swap".to_string(),
+                    ))?;
+            // Bebop uses another address for the native token than the zero address
+            let mut token_in = swap.token_in.clone();
+            if swap.token_in == self.native_token_address {
+                token_in = self.native_token_bebop_address.clone()
+            }
+            let mut token_out = swap.token_out.clone();
+            if swap.token_out == self.native_token_address {
+                token_out = self.native_token_bebop_address.clone()
+            }
+
+            let params = GetAmountOutParams {
+                amount_in: estimated_amount_in,
+                token_in,
+                token_out,
+                sender: encoding_context
+                    .router_address
+                    .clone()
+                    .ok_or(EncodingError::FatalError(
+                        "The router address is needed to perform a Bebop swap".to_string(),
+                    ))?,
+                receiver: encoding_context.receiver.clone(),
+            };
+            let signed_quote = block_in_place(|| {
+                self.runtime_handle.block_on(async {
+                    indicatively_priced_state
+                        .request_signed_quote(params)
+                        .await
+                })
+            })?;
+            let bebop_calldata = signed_quote
+                .quote_attributes
+                .get("calldata")
+                .ok_or(EncodingError::FatalError(
+                    "Bebop quote must have a calldata attribute".to_string(),
+                ))?;
+            let partial_fill_offset = signed_quote
+                .quote_attributes
+                .get("partial_fill_offset")
+                .ok_or(EncodingError::FatalError(
+                    "Bebop quote must have a partial_fill_offset attribute".to_string(),
+                ))?;
+            let original_filled_taker_amount = biguint_to_u256(&signed_quote.amount_out);
+            (
+                // we are only interested in the last byte to get a u8
+                partial_fill_offset[partial_fill_offset.len() - 1],
+                original_filled_taker_amount,
+                bebop_calldata.to_vec(),
+            )
+        };
+
+        let receiver = bytes_to_address(&encoding_context.receiver)?;
+
+        // Encode packed data for the executor
+        // Format: token_in | token_out | transfer_type | partial_fill_offset |
+        //         original_filled_taker_amount | approval_needed | receiver | bebop_calldata
+        let args = (
+            token_in,
+            token_out,
+            (encoding_context.transfer_type as u8).to_be_bytes(),
+            partial_fill_offset.to_be_bytes(),
+            original_filled_taker_amount.to_be_bytes::<32>(),
+            (approval_needed as u8).to_be_bytes(),
+            receiver,
+            &bebop_calldata[..],
+        );
+
+        Ok(args.abi_encode_packed())
+    }
+
+    fn executor_address(&self) -> &Bytes {
+        &self.executor_address
+    }
+
+    fn clone_box(&self) -> Box<dyn SwapEncoder> {
+        Box::new(self.clone())
+    }
+}
+
+#[derive(Clone)]
+pub struct HashflowSwapEncoder {
+    executor_address: Bytes,
+    hashflow_router_address: Bytes,
+    native_token_address: Bytes,
+    runtime_handle: Handle,
+    #[allow(dead_code)]
+    runtime: Option<Arc<Runtime>>,
+}
+
+impl SwapEncoder for HashflowSwapEncoder {
+    fn new(
+        executor_address: Bytes,
+        chain: Chain,
+        config: Option<HashMap<String, String>>,
+    ) -> Result<Self, EncodingError> {
+        let config = config.ok_or(EncodingError::FatalError(
+            "Missing hashflow specific addresses in config".to_string(),
+        ))?;
+        let hashflow_router_address = config
+            .get("hashflow_router_address")
+            .map(|s| {
+                Bytes::from_str(s).map_err(|_| {
+                    EncodingError::FatalError("Invalid hashflow router address".to_string())
+                })
+            })
+            .ok_or(EncodingError::FatalError(
+                "Missing hashflow router address in config".to_string(),
+            ))
+            .flatten()?;
+        let native_token_address = chain.native_token().address;
+        let (runtime_handle, runtime) = get_runtime()?;
+        Ok(Self {
+            executor_address,
+            hashflow_router_address,
+            native_token_address,
+            runtime_handle,
+            runtime,
+        })
+    }
+
+    fn encode_swap(
+        &self,
+        swap: &Swap,
+        encoding_context: &EncodingContext,
+    ) -> Result<Vec<u8>, EncodingError> {
+        // Native tokens doesn't need approval, only ERC20 tokens do
+        let sender = encoding_context
+            .router_address
+            .clone()
+            .ok_or(EncodingError::FatalError(
+                "The router address is needed to perform a Hashflow swap".to_string(),
+            ))?;
+
+        // Native ETH doesn't need approval, only ERC20 tokens do
+        let approval_needed = if swap.token_in == self.native_token_address {
+            false
+        } else {
+            let tycho_router_address = bytes_to_address(&sender)?;
+            let hashflow_router_address = Address::from_slice(&self.hashflow_router_address);
+            ProtocolApprovalsManager::new()?.approval_needed(
+                bytes_to_address(&swap.token_in)?,
+                tycho_router_address,
+                hashflow_router_address,
+            )?
+        };
+
+        // Get quote
+        let protocol_state = swap
+            .protocol_state
+            .as_ref()
+            .ok_or_else(|| {
+                EncodingError::FatalError("protocol_state is required for Hashflow".to_string())
+            })?;
+        let amount_in = swap
+            .estimated_amount_in
+            .as_ref()
+            .ok_or(EncodingError::FatalError(
+                "Estimated amount in is mandatory for a Hashflow swap".to_string(),
+            ))?
+            .clone();
+        let sender = encoding_context
+            .router_address
+            .clone()
+            .ok_or(EncodingError::FatalError(
+                "The router address is needed to perform a Hashflow swap".to_string(),
+            ))?;
+        let signed_quote = block_in_place(|| {
+            self.runtime_handle.block_on(async {
+                protocol_state
+                    .as_indicatively_priced()?
+                    .request_signed_quote(GetAmountOutParams {
+                        amount_in,
+                        token_in: swap.token_in.clone(),
+                        token_out: swap.token_out.clone(),
+                        sender,
+                        receiver: encoding_context.receiver.clone(),
+                    })
+                    .await
+            })
+        })?;
+
+        // Encode packed data for the executor
+        // Format: approval_needed | transfer_type | hashflow_calldata[..]
+        let hashflow_fields = [
+            "pool",
+            "external_account",
+            "trader",
+            "base_token",
+            "quote_token",
+            "base_token_amount",
+            "quote_token_amount",
+            "quote_expiry",
+            "nonce",
+            "tx_id",
+            "signature",
+        ];
+        let mut hashflow_calldata = vec![];
+        for field in &hashflow_fields {
+            let value = signed_quote
+                .quote_attributes
+                .get(*field)
+                .ok_or(EncodingError::FatalError(format!(
+                    "Hashflow quote must have a {field} attribute"
+                )))?;
+            hashflow_calldata.extend_from_slice(value);
+        }
+        let args = (
+            (encoding_context.transfer_type as u8).to_be_bytes(),
+            (approval_needed as u8).to_be_bytes(),
+            &hashflow_calldata[..],
+        );
+        Ok(args.abi_encode_packed())
+    }
+
+    fn executor_address(&self) -> &Bytes {
+        &self.executor_address
+    }
+
+    fn clone_box(&self) -> Box<dyn SwapEncoder> {
+        Box::new(self.clone())
+    }
+}
+
+#[derive(Clone)]
+pub struct FluidV1SwapEncoder {
+    executor_address: Bytes,
+    native_address: Bytes,
+    chain: Chain,
+}
+
+impl SwapEncoder for FluidV1SwapEncoder {
+    fn new(
+        executor_address: Bytes,
+        chain: Chain,
+        _config: Option<HashMap<String, String>>,
+    ) -> Result<Self, EncodingError> {
+        Ok(Self {
+            executor_address,
+            native_address: Bytes::from("0xEeeeeEeeeEeEeeEeEeEeeEEEeeeeEeeeeeeeEEeE"),
+            chain,
+        })
+    }
+
+    fn encode_swap(
+        &self,
+        swap: &Swap,
+        encoding_context: &EncodingContext,
+    ) -> Result<Vec<u8>, EncodingError> {
+        let dex_address = Address::from_str(&swap.component.id).map_err(|_| {
+            EncodingError::FatalError(format!(
+                "Failed parsing FluidV1 component id as ethereum address: {}",
+                &swap.component.id
+            ))
+        })?;
+
+        let args = (
+            dex_address,
+            self.coerce_native_address(&swap.token_in) <
+                self.coerce_native_address(&swap.token_out),
+            bytes_to_address(&encoding_context.receiver)?,
+            (encoding_context.transfer_type as u8).to_be_bytes(),
+            swap.token_in == self.chain.native_token().address,
+        );
+        Ok(args.abi_encode_packed())
+    }
+
+    fn executor_address(&self) -> &Bytes {
+        &self.executor_address
+    }
+
+    fn clone_box(&self) -> Box<dyn SwapEncoder> {
+        Box::new(self.clone())
+    }
+}
+
+impl FluidV1SwapEncoder {
+    fn coerce_native_address<'a>(&'a self, address: &'a Bytes) -> &'a Bytes {
+        if address == &self.chain.native_token().address {
+            &self.native_address
+        } else {
+            address
+        }
+    }
+}
+
+/// Encodes a swap on a Aerodrome Slipstreams pool through the given executor address.
+///
+/// # Fields
+/// * `executor_address` - The address of the executor contract that will perform the swap.
+#[derive(Clone)]
+pub struct SlipstreamsSwapEncoder {
+    executor_address: Bytes,
+}
+
+impl SlipstreamsSwapEncoder {
+    fn get_zero_to_one(sell_token_address: Address, buy_token_address: Address) -> bool {
+        sell_token_address < buy_token_address
+    }
+}
+
+impl SwapEncoder for SlipstreamsSwapEncoder {
+    fn new(
+        executor_address: Bytes,
+        _chain: Chain,
+        _config: Option<HashMap<String, String>>,
+    ) -> Result<Self, EncodingError> {
+        Ok(Self { executor_address })
+    }
+
+    fn encode_swap(
+        &self,
+        swap: &Swap,
+        encoding_context: &EncodingContext,
+    ) -> Result<Vec<u8>, EncodingError> {
+        let token_in_address = bytes_to_address(&swap.token_in)?;
+        let token_out_address = bytes_to_address(&swap.token_out)?;
+
+        let zero_to_one = Self::get_zero_to_one(token_in_address, token_out_address);
+        let component_id = Address::from_str(&swap.component.id).map_err(|_| {
+            EncodingError::FatalError("Invalid Slipstreams component id".to_string())
+        })?;
+        let tick_spacing_bytes = get_static_attribute(swap, "tick_spacing")?;
+
+        let tick_spacing_bytes_u24 =
+            pad_or_truncate_to_size::<3>(&tick_spacing_bytes).map_err(|_| {
+                EncodingError::FatalError("Failed to extract tick_spacing bytes".to_string())
+            })?;
+
+        let args = (
+            token_in_address,
+            token_out_address,
+            tick_spacing_bytes_u24,
+            (encoding_context.transfer_type as u8).to_be_bytes(),
+            bytes_to_address(&encoding_context.receiver)?,
+            component_id,
+            zero_to_one,
+        );
+
+        Ok(args.abi_encode_packed())
+    }
+
+    fn executor_address(&self) -> &Bytes {
+        &self.executor_address
+    }
+    fn clone_box(&self) -> Box<dyn SwapEncoder> {
+        Box::new(self.clone())
+    }
+}
+
 /// Encodes a swap on Sky through the given executor address.
 ///
 /// # Fields
@@ -590,810 +1388,6 @@
         &self.executor_address
     }
 
-    fn clone_box(&self) -> Box<dyn SwapEncoder> {
-        Box::new(self.clone())
-    }
-}
-
-#[cfg(test)]
-mod tests {
-    use std::collections::HashMap;
->>>>>>> c94f80a7
-
-impl SwapEncoder for EkuboSwapEncoder {
-    fn new(
-        executor_address: Bytes,
-        _chain: Chain,
-        _config: Option<HashMap<String, String>>,
-    ) -> Result<Self, EncodingError> {
-        Ok(Self { executor_address })
-    }
-
-    fn encode_swap(
-        &self,
-        swap: &Swap,
-        encoding_context: &EncodingContext,
-    ) -> Result<Vec<u8>, EncodingError> {
-        if encoding_context.exact_out {
-            return Err(EncodingError::InvalidInput("exact out swaps not implemented".to_string()));
-        }
-
-        let fee = u64::from_be_bytes(
-            get_static_attribute(swap, "fee")?
-                .try_into()
-                .map_err(|_| EncodingError::FatalError("fee should be an u64".to_string()))?,
-        );
-
-        let tick_spacing = u32::from_be_bytes(
-            get_static_attribute(swap, "tick_spacing")?
-                .try_into()
-                .map_err(|_| {
-                    EncodingError::FatalError("tick_spacing should be an u32".to_string())
-                })?,
-        );
-
-        let extension: Address = get_static_attribute(swap, "extension")?
-            .as_slice()
-            .try_into()
-            .map_err(|_| EncodingError::FatalError("extension should be an address".to_string()))?;
-
-        let mut encoded = vec![];
-
-        if encoding_context.group_token_in == swap.token_in {
-            encoded.extend((encoding_context.transfer_type as u8).to_be_bytes());
-            encoded.extend(bytes_to_address(&encoding_context.receiver)?);
-            encoded.extend(bytes_to_address(&swap.token_in)?);
-        }
-
-        encoded.extend(bytes_to_address(&swap.token_out)?);
-        encoded.extend((extension, fee, tick_spacing).abi_encode_packed());
-
-        Ok(encoded)
-    }
-
-    fn executor_address(&self) -> &Bytes {
-        &self.executor_address
-    }
-
-    fn clone_box(&self) -> Box<dyn SwapEncoder> {
-        Box::new(self.clone())
-    }
-}
-
-/// Encodes a swap on a Curve pool through the given executor address.
-///
-/// # Fields
-/// * `executor_address` - The address of the executor contract that will perform the swap.
-/// * `meta_registry_address` - The address of the Curve meta registry contract. Used to get coin
-///   indexes.
-/// * `native_token_curve_address` - The address used as native token in curve pools.
-/// * `native_token_address` - The address of the native token.
-#[derive(Clone)]
-pub struct CurveSwapEncoder {
-    executor_address: Bytes,
-    native_token_curve_address: Bytes,
-    native_token_address: Bytes,
-    wrapped_native_token_address: Bytes,
-}
-
-impl CurveSwapEncoder {
-    fn get_pool_type(&self, pool_id: &str, factory_address: &str) -> Result<U8, EncodingError> {
-        match pool_id {
-            // TriPool
-            "0xbEbc44782C7dB0a1A60Cb6fe97d0b483032FF1C7" => Ok(U8::from(1)),
-            // STETHPool
-            "0xDC24316b9AE028F1497c275EB9192a3Ea0f67022" => Ok(U8::from(1)),
-            // TriCryptoPool
-            "0xD51a44d3FaE010294C616388b506AcdA1bfAAE46" => Ok(U8::from(3)),
-            // SUSDPool
-            "0xA5407eAE9Ba41422680e2e00537571bcC53efBfD" => Ok(U8::from(1)),
-            // FRAXUSDCPool
-            "0xDcEF968d416a41Cdac0ED8702fAC8128A64241A2" => Ok(U8::from(1)),
-            _ => match factory_address {
-                // CryptoSwapNG factory
-                "0x6A8cbed756804B16E05E741eDaBd5cB544AE21bf" => Ok(U8::from(1)),
-                // Metapool factory
-                "0xB9fC157394Af804a3578134A6585C0dc9cc990d4" => Ok(U8::from(1)),
-                // CryptoPool factory
-                "0xF18056Bbd320E96A48e3Fbf8bC061322531aac99" => Ok(U8::from(2)),
-                // Tricrypto factory
-                "0x0c0e5f2fF0ff18a3be9b835635039256dC4B4963" => Ok(U8::from(3)),
-                // Twocrypto factory
-                "0x98EE851a00abeE0d95D08cF4CA2BdCE32aeaAF7F" => Ok(U8::from(2)),
-                // StableSwap factory
-                "0x4F8846Ae9380B90d2E71D5e3D042dff3E7ebb40d" => Ok(U8::from(1)),
-                _ => Err(EncodingError::FatalError(format!(
-                    "Unsupported curve factory address: {factory_address}"
-                ))),
-            },
-        }
-    }
-
-    // Some curve pools support both ETH and WETH as tokens.
-    // They do the wrapping/unwrapping inside the pool
-    fn normalize_token(&self, token: Address, coins: &[Address]) -> Result<Address, EncodingError> {
-        let native_token_address = Address::from_slice(&self.native_token_curve_address);
-        let wrapped_native_token_address = bytes_to_address(&self.wrapped_native_token_address)?;
-        if token == native_token_address && !coins.contains(&token) {
-            Ok(wrapped_native_token_address)
-        } else if token == wrapped_native_token_address && !coins.contains(&token) {
-            Ok(native_token_address)
-        } else {
-            Ok(token)
-        }
-    }
-
-    fn get_coin_indexes(
-        &self,
-        swap: &Swap,
-        token_in: Address,
-        token_out: Address,
-    ) -> Result<(U8, U8), EncodingError> {
-        let coins_bytes = get_static_attribute(swap, "coins")?;
-        let coins: Vec<Address> = from_str(std::str::from_utf8(&coins_bytes)?)?;
-
-        let token_in = self.normalize_token(token_in, &coins)?;
-        let token_out = self.normalize_token(token_out, &coins)?;
-
-        let i = coins
-            .iter()
-            .position(|&addr| addr == token_in)
-            .ok_or(EncodingError::FatalError(format!(
-                "Token in address {token_in} not found in curve pool coins"
-            )))?;
-        let j = coins
-            .iter()
-            .position(|&addr| addr == token_out)
-            .ok_or(EncodingError::FatalError(format!(
-                "Token in address {token_out} not found in curve pool coins"
-            )))?;
-        Ok((U8::from(i), U8::from(j)))
-    }
-}
-
-impl SwapEncoder for CurveSwapEncoder {
-    fn new(
-        executor_address: Bytes,
-        chain: Chain,
-        config: Option<HashMap<String, String>>,
-    ) -> Result<Self, EncodingError> {
-        let config = config.ok_or(EncodingError::FatalError(
-            "Missing curve specific addresses in config".to_string(),
-        ))?;
-        let native_token_curve_address = config
-            .get("native_token_address")
-            .map(|s| {
-                Bytes::from_str(s).map_err(|_| {
-                    EncodingError::FatalError("Invalid native token curve address".to_string())
-                })
-            })
-            .ok_or(EncodingError::FatalError(
-                "Missing native token curve address in config".to_string(),
-            ))
-            .flatten()?;
-        Ok(Self {
-            executor_address,
-            native_token_address: chain.native_token().address,
-            native_token_curve_address,
-            wrapped_native_token_address: chain.wrapped_native_token().address,
-        })
-    }
-
-    fn encode_swap(
-        &self,
-        swap: &Swap,
-        encoding_context: &EncodingContext,
-    ) -> Result<Vec<u8>, EncodingError> {
-        let token_approvals_manager = ProtocolApprovalsManager::new()?;
-        let native_token_curve_address = Address::from_slice(&self.native_token_curve_address);
-        let token_in = if swap.token_in == self.native_token_address {
-            native_token_curve_address
-        } else {
-            bytes_to_address(&swap.token_in)?
-        };
-        let token_out = if swap.token_out == self.native_token_address {
-            native_token_curve_address
-        } else {
-            bytes_to_address(&swap.token_out)?
-        };
-        let approval_needed: bool;
-
-        let component_address = Address::from_str(&swap.component.id)
-            .map_err(|_| EncodingError::FatalError("Invalid curve pool address".to_string()))?;
-        if let Some(router_address) = &encoding_context.router_address {
-            if token_in != native_token_curve_address {
-                let tycho_router_address = bytes_to_address(router_address)?;
-                approval_needed = token_approvals_manager.approval_needed(
-                    token_in,
-                    tycho_router_address,
-                    component_address,
-                )?;
-            } else {
-                approval_needed = false;
-            }
-        } else {
-            approval_needed = true;
-        }
-
-        let factory_bytes = get_static_attribute(swap, "factory")?.to_vec();
-        // the conversion to Address is necessary to checksum the address
-        let factory_address =
-            Address::from_str(std::str::from_utf8(&factory_bytes).map_err(|_| {
-                EncodingError::FatalError(
-                    "Failed to convert curve factory address to string".to_string(),
-                )
-            })?)
-            .map_err(|_| EncodingError::FatalError("Invalid curve factory address".to_string()))?;
-
-        let pool_address = Address::from_str(&swap.component.id)
-            .map_err(|_| EncodingError::FatalError("Invalid curve pool address".to_string()))?;
-        let pool_type =
-            self.get_pool_type(&pool_address.to_string(), &factory_address.to_string())?;
-
-        let (i, j) = self.get_coin_indexes(swap, token_in, token_out)?;
-
-        let args = (
-            token_in,
-            token_out,
-            component_address,
-            pool_type.to_be_bytes::<1>(),
-            i.to_be_bytes::<1>(),
-            j.to_be_bytes::<1>(),
-            approval_needed,
-            (encoding_context.transfer_type as u8).to_be_bytes(),
-            bytes_to_address(&encoding_context.receiver)?,
-        );
-
-        Ok(args.abi_encode_packed())
-    }
-
-    fn executor_address(&self) -> &Bytes {
-        &self.executor_address
-    }
-    fn clone_box(&self) -> Box<dyn SwapEncoder> {
-        Box::new(self.clone())
-    }
-}
-
-/// Encodes a swap on a Maverick V2 pool through the given executor address.
-///
-/// # Fields
-/// * `executor_address` - The address of the executor contract that will perform the swap.
-#[derive(Clone)]
-pub struct MaverickV2SwapEncoder {
-    executor_address: Bytes,
-}
-
-impl SwapEncoder for MaverickV2SwapEncoder {
-    fn new(
-        executor_address: Bytes,
-        _chain: Chain,
-        _config: Option<HashMap<String, String>>,
-    ) -> Result<Self, EncodingError> {
-        Ok(Self { executor_address })
-    }
-
-    fn encode_swap(
-        &self,
-        swap: &Swap,
-        encoding_context: &EncodingContext,
-    ) -> Result<Vec<u8>, EncodingError> {
-        let component_id = AlloyBytes::from_str(&swap.component.id)
-            .map_err(|_| EncodingError::FatalError("Invalid component ID".to_string()))?;
-
-        let args = (
-            bytes_to_address(&swap.token_in)?,
-            component_id,
-            bytes_to_address(&encoding_context.receiver)?,
-            (encoding_context.transfer_type as u8).to_be_bytes(),
-        );
-        Ok(args.abi_encode_packed())
-    }
-
-    fn executor_address(&self) -> &Bytes {
-        &self.executor_address
-    }
-    fn clone_box(&self) -> Box<dyn SwapEncoder> {
-        Box::new(self.clone())
-    }
-}
-
-/// Encodes a swap on a Balancer V3 pool through the given executor address.
-///
-/// # Fields
-/// * `executor_address` - The address of the executor contract that will perform the swap.
-#[derive(Clone)]
-pub struct BalancerV3SwapEncoder {
-    executor_address: Bytes,
-}
-
-impl SwapEncoder for BalancerV3SwapEncoder {
-    fn new(
-        executor_address: Bytes,
-        _chain: Chain,
-        _config: Option<HashMap<String, String>>,
-    ) -> Result<Self, EncodingError> {
-        Ok(Self { executor_address })
-    }
-
-    fn encode_swap(
-        &self,
-        swap: &Swap,
-        encoding_context: &EncodingContext,
-    ) -> Result<Vec<u8>, EncodingError> {
-        let pool = Address::from_str(&swap.component.id).map_err(|_| {
-            EncodingError::FatalError("Invalid pool address for Balancer v3".to_string())
-        })?;
-
-        let args = (
-            bytes_to_address(&swap.token_in)?,
-            bytes_to_address(&swap.token_out)?,
-            pool,
-            (encoding_context.transfer_type as u8).to_be_bytes(),
-            bytes_to_address(&encoding_context.receiver)?,
-        );
-        Ok(args.abi_encode_packed())
-    }
-
-    fn executor_address(&self) -> &Bytes {
-        &self.executor_address
-    }
-
-    fn clone_box(&self) -> Box<dyn SwapEncoder> {
-        Box::new(self.clone())
-    }
-}
-
-/// Encodes a swap on Bebop (PMM RFQ) through the given executor address.
-///
-/// Bebop uses a Request-for-Quote model where quotes are obtained off-chain
-/// and settled on-chain. This encoder supports PMM RFQ execution.
-///
-/// # Fields
-/// * `executor_address` - The address of the executor contract that will perform the swap.
-/// * `settlement_address` - The address of the Bebop settlement contract.
-#[derive(Clone)]
-pub struct BebopSwapEncoder {
-    executor_address: Bytes,
-    settlement_address: Bytes,
-    native_token_bebop_address: Bytes,
-    native_token_address: Bytes,
-    runtime_handle: Handle,
-    #[allow(dead_code)]
-    runtime: Option<Arc<Runtime>>,
-}
-
-impl SwapEncoder for BebopSwapEncoder {
-    fn new(
-        executor_address: Bytes,
-        chain: Chain,
-        config: Option<HashMap<String, String>>,
-    ) -> Result<Self, EncodingError> {
-        let config = config.ok_or(EncodingError::FatalError(
-            "Missing bebop specific addresses in config".to_string(),
-        ))?;
-        let settlement_address = config
-            .get("bebop_settlement_address")
-            .map(|s| {
-                Bytes::from_str(s).map_err(|_| {
-                    EncodingError::FatalError("Invalid bebop settlement address".to_string())
-                })
-            })
-            .ok_or(EncodingError::FatalError(
-                "Missing bebop settlement address in config".to_string(),
-            ))
-            .flatten()?;
-        let native_token_bebop_address = config
-            .get("native_token_address")
-            .map(|s| {
-                Bytes::from_str(s).map_err(|_| {
-                    EncodingError::FatalError("Invalid native token bebop address".to_string())
-                })
-            })
-            .ok_or(EncodingError::FatalError(
-                "Missing native token bebop address in config".to_string(),
-            ))
-            .flatten()?;
-        let (runtime_handle, runtime) = get_runtime()?;
-        Ok(Self {
-            executor_address,
-            settlement_address,
-            runtime_handle,
-            runtime,
-            native_token_bebop_address,
-            native_token_address: chain.native_token().address,
-        })
-    }
-
-    fn encode_swap(
-        &self,
-        swap: &Swap,
-        encoding_context: &EncodingContext,
-    ) -> Result<Vec<u8>, EncodingError> {
-        let token_in = bytes_to_address(&swap.token_in)?;
-        let token_out = bytes_to_address(&swap.token_out)?;
-        let sender = encoding_context
-            .router_address
-            .clone()
-            .ok_or(EncodingError::FatalError(
-                "The router address is needed to perform a Hashflow swap".to_string(),
-            ))?;
-        let approval_needed = if swap.token_in == self.native_token_address {
-            false
-        } else {
-            let tycho_router_address = bytes_to_address(&sender)?;
-            let settlement_address = Address::from_str(&self.settlement_address.to_string())
-                .map_err(|_| {
-                    EncodingError::FatalError("Invalid bebop settlement address".to_string())
-                })?;
-            ProtocolApprovalsManager::new()?.approval_needed(
-                token_in,
-                tycho_router_address,
-                settlement_address,
-            )?
-        };
-
-        let protocol_state = swap
-            .protocol_state
-            .as_ref()
-            .ok_or_else(|| {
-                EncodingError::FatalError("protocol_state is required for Bebop".to_string())
-            })?;
-        let (partial_fill_offset, original_filled_taker_amount, bebop_calldata) = {
-            let indicatively_priced_state = protocol_state
-                .as_indicatively_priced()
-                .map_err(|e| {
-                    EncodingError::FatalError(format!("State is not indicatively priced {e}"))
-                })?;
-            let estimated_amount_in =
-                swap.estimated_amount_in
-                    .clone()
-                    .ok_or(EncodingError::FatalError(
-                        "Estimated amount in is mandatory for a Bebop swap".to_string(),
-                    ))?;
-            // Bebop uses another address for the native token than the zero address
-            let mut token_in = swap.token_in.clone();
-            if swap.token_in == self.native_token_address {
-                token_in = self.native_token_bebop_address.clone()
-            }
-            let mut token_out = swap.token_out.clone();
-            if swap.token_out == self.native_token_address {
-                token_out = self.native_token_bebop_address.clone()
-            }
-
-            let params = GetAmountOutParams {
-                amount_in: estimated_amount_in,
-                token_in,
-                token_out,
-                sender: encoding_context
-                    .router_address
-                    .clone()
-                    .ok_or(EncodingError::FatalError(
-                        "The router address is needed to perform a Bebop swap".to_string(),
-                    ))?,
-                receiver: encoding_context.receiver.clone(),
-            };
-            let signed_quote = block_in_place(|| {
-                self.runtime_handle.block_on(async {
-                    indicatively_priced_state
-                        .request_signed_quote(params)
-                        .await
-                })
-            })?;
-            let bebop_calldata = signed_quote
-                .quote_attributes
-                .get("calldata")
-                .ok_or(EncodingError::FatalError(
-                    "Bebop quote must have a calldata attribute".to_string(),
-                ))?;
-            let partial_fill_offset = signed_quote
-                .quote_attributes
-                .get("partial_fill_offset")
-                .ok_or(EncodingError::FatalError(
-                    "Bebop quote must have a partial_fill_offset attribute".to_string(),
-                ))?;
-            let original_filled_taker_amount = biguint_to_u256(&signed_quote.amount_out);
-            (
-                // we are only interested in the last byte to get a u8
-                partial_fill_offset[partial_fill_offset.len() - 1],
-                original_filled_taker_amount,
-                bebop_calldata.to_vec(),
-            )
-        };
-
-        let receiver = bytes_to_address(&encoding_context.receiver)?;
-
-        // Encode packed data for the executor
-        // Format: token_in | token_out | transfer_type | partial_fill_offset |
-        //         original_filled_taker_amount | approval_needed | receiver | bebop_calldata
-        let args = (
-            token_in,
-            token_out,
-            (encoding_context.transfer_type as u8).to_be_bytes(),
-            partial_fill_offset.to_be_bytes(),
-            original_filled_taker_amount.to_be_bytes::<32>(),
-            (approval_needed as u8).to_be_bytes(),
-            receiver,
-            &bebop_calldata[..],
-        );
-
-        Ok(args.abi_encode_packed())
-    }
-
-    fn executor_address(&self) -> &Bytes {
-        &self.executor_address
-    }
-
-    fn clone_box(&self) -> Box<dyn SwapEncoder> {
-        Box::new(self.clone())
-    }
-}
-
-#[derive(Clone)]
-pub struct HashflowSwapEncoder {
-    executor_address: Bytes,
-    hashflow_router_address: Bytes,
-    native_token_address: Bytes,
-    runtime_handle: Handle,
-    #[allow(dead_code)]
-    runtime: Option<Arc<Runtime>>,
-}
-
-impl SwapEncoder for HashflowSwapEncoder {
-    fn new(
-        executor_address: Bytes,
-        chain: Chain,
-        config: Option<HashMap<String, String>>,
-    ) -> Result<Self, EncodingError> {
-        let config = config.ok_or(EncodingError::FatalError(
-            "Missing hashflow specific addresses in config".to_string(),
-        ))?;
-        let hashflow_router_address = config
-            .get("hashflow_router_address")
-            .map(|s| {
-                Bytes::from_str(s).map_err(|_| {
-                    EncodingError::FatalError("Invalid hashflow router address".to_string())
-                })
-            })
-            .ok_or(EncodingError::FatalError(
-                "Missing hashflow router address in config".to_string(),
-            ))
-            .flatten()?;
-        let native_token_address = chain.native_token().address;
-        let (runtime_handle, runtime) = get_runtime()?;
-        Ok(Self {
-            executor_address,
-            hashflow_router_address,
-            native_token_address,
-            runtime_handle,
-            runtime,
-        })
-    }
-
-    fn encode_swap(
-        &self,
-        swap: &Swap,
-        encoding_context: &EncodingContext,
-    ) -> Result<Vec<u8>, EncodingError> {
-        // Native tokens doesn't need approval, only ERC20 tokens do
-        let sender = encoding_context
-            .router_address
-            .clone()
-            .ok_or(EncodingError::FatalError(
-                "The router address is needed to perform a Hashflow swap".to_string(),
-            ))?;
-
-        // Native ETH doesn't need approval, only ERC20 tokens do
-        let approval_needed = if swap.token_in == self.native_token_address {
-            false
-        } else {
-            let tycho_router_address = bytes_to_address(&sender)?;
-            let hashflow_router_address = Address::from_slice(&self.hashflow_router_address);
-            ProtocolApprovalsManager::new()?.approval_needed(
-                bytes_to_address(&swap.token_in)?,
-                tycho_router_address,
-                hashflow_router_address,
-            )?
-        };
-
-        // Get quote
-        let protocol_state = swap
-            .protocol_state
-            .as_ref()
-            .ok_or_else(|| {
-                EncodingError::FatalError("protocol_state is required for Hashflow".to_string())
-            })?;
-        let amount_in = swap
-            .estimated_amount_in
-            .as_ref()
-            .ok_or(EncodingError::FatalError(
-                "Estimated amount in is mandatory for a Hashflow swap".to_string(),
-            ))?
-            .clone();
-        let sender = encoding_context
-            .router_address
-            .clone()
-            .ok_or(EncodingError::FatalError(
-                "The router address is needed to perform a Hashflow swap".to_string(),
-            ))?;
-        let signed_quote = block_in_place(|| {
-            self.runtime_handle.block_on(async {
-                protocol_state
-                    .as_indicatively_priced()?
-                    .request_signed_quote(GetAmountOutParams {
-                        amount_in,
-                        token_in: swap.token_in.clone(),
-                        token_out: swap.token_out.clone(),
-                        sender,
-                        receiver: encoding_context.receiver.clone(),
-                    })
-                    .await
-            })
-        })?;
-
-        // Encode packed data for the executor
-        // Format: approval_needed | transfer_type | hashflow_calldata[..]
-        let hashflow_fields = [
-            "pool",
-            "external_account",
-            "trader",
-            "base_token",
-            "quote_token",
-            "base_token_amount",
-            "quote_token_amount",
-            "quote_expiry",
-            "nonce",
-            "tx_id",
-            "signature",
-        ];
-        let mut hashflow_calldata = vec![];
-        for field in &hashflow_fields {
-            let value = signed_quote
-                .quote_attributes
-                .get(*field)
-                .ok_or(EncodingError::FatalError(format!(
-                    "Hashflow quote must have a {field} attribute"
-                )))?;
-            hashflow_calldata.extend_from_slice(value);
-        }
-        let args = (
-            (encoding_context.transfer_type as u8).to_be_bytes(),
-            (approval_needed as u8).to_be_bytes(),
-            &hashflow_calldata[..],
-        );
-        Ok(args.abi_encode_packed())
-    }
-
-    fn executor_address(&self) -> &Bytes {
-        &self.executor_address
-    }
-
-    fn clone_box(&self) -> Box<dyn SwapEncoder> {
-        Box::new(self.clone())
-    }
-}
-
-#[derive(Clone)]
-pub struct FluidV1SwapEncoder {
-    executor_address: Bytes,
-    native_address: Bytes,
-    chain: Chain,
-}
-
-impl SwapEncoder for FluidV1SwapEncoder {
-    fn new(
-        executor_address: Bytes,
-        chain: Chain,
-        _config: Option<HashMap<String, String>>,
-    ) -> Result<Self, EncodingError> {
-        Ok(Self {
-            executor_address,
-            native_address: Bytes::from("0xEeeeeEeeeEeEeeEeEeEeeEEEeeeeEeeeeeeeEEeE"),
-            chain,
-        })
-    }
-
-    fn encode_swap(
-        &self,
-        swap: &Swap,
-        encoding_context: &EncodingContext,
-    ) -> Result<Vec<u8>, EncodingError> {
-        let dex_address = Address::from_str(&swap.component.id).map_err(|_| {
-            EncodingError::FatalError(format!(
-                "Failed parsing FluidV1 component id as ethereum address: {}",
-                &swap.component.id
-            ))
-        })?;
-
-        let args = (
-            dex_address,
-            self.coerce_native_address(&swap.token_in) <
-                self.coerce_native_address(&swap.token_out),
-            bytes_to_address(&encoding_context.receiver)?,
-            (encoding_context.transfer_type as u8).to_be_bytes(),
-            swap.token_in == self.chain.native_token().address,
-        );
-        Ok(args.abi_encode_packed())
-    }
-
-    fn executor_address(&self) -> &Bytes {
-        &self.executor_address
-    }
-
-    fn clone_box(&self) -> Box<dyn SwapEncoder> {
-        Box::new(self.clone())
-    }
-}
-
-impl FluidV1SwapEncoder {
-    fn coerce_native_address<'a>(&'a self, address: &'a Bytes) -> &'a Bytes {
-        if address == &self.chain.native_token().address {
-            &self.native_address
-        } else {
-            address
-        }
-    }
-}
-
-/// Encodes a swap on a Aerodrome Slipstreams pool through the given executor address.
-///
-/// # Fields
-/// * `executor_address` - The address of the executor contract that will perform the swap.
-#[derive(Clone)]
-pub struct SlipstreamsSwapEncoder {
-    executor_address: Bytes,
-}
-
-impl SlipstreamsSwapEncoder {
-    fn get_zero_to_one(sell_token_address: Address, buy_token_address: Address) -> bool {
-        sell_token_address < buy_token_address
-    }
-}
-
-impl SwapEncoder for SlipstreamsSwapEncoder {
-    fn new(
-        executor_address: Bytes,
-        _chain: Chain,
-        _config: Option<HashMap<String, String>>,
-    ) -> Result<Self, EncodingError> {
-        Ok(Self { executor_address })
-    }
-
-    fn encode_swap(
-        &self,
-        swap: &Swap,
-        encoding_context: &EncodingContext,
-    ) -> Result<Vec<u8>, EncodingError> {
-        let token_in_address = bytes_to_address(&swap.token_in)?;
-        let token_out_address = bytes_to_address(&swap.token_out)?;
-
-        let zero_to_one = Self::get_zero_to_one(token_in_address, token_out_address);
-        let component_id = Address::from_str(&swap.component.id).map_err(|_| {
-            EncodingError::FatalError("Invalid Slipstreams component id".to_string())
-        })?;
-        let tick_spacing_bytes = get_static_attribute(swap, "tick_spacing")?;
-
-        let tick_spacing_bytes_u24 =
-            pad_or_truncate_to_size::<3>(&tick_spacing_bytes).map_err(|_| {
-                EncodingError::FatalError("Failed to extract tick_spacing bytes".to_string())
-            })?;
-
-        let args = (
-            token_in_address,
-            token_out_address,
-            tick_spacing_bytes_u24,
-            (encoding_context.transfer_type as u8).to_be_bytes(),
-            bytes_to_address(&encoding_context.receiver)?,
-            component_id,
-            zero_to_one,
-        );
-
-        Ok(args.abi_encode_packed())
-    }
-
-    fn executor_address(&self) -> &Bytes {
-        &self.executor_address
-    }
     fn clone_box(&self) -> Box<dyn SwapEncoder> {
         Box::new(self.clone())
     }
