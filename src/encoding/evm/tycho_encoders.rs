--- conflicted
+++ resolved
@@ -1273,7 +1273,6 @@
             );
         }
     }
-<<<<<<< HEAD
 
     mod integration {
         use std::{collections::HashMap, str::FromStr};
@@ -1288,98 +1287,7 @@
         use tycho_common::{models::protocol::ProtocolComponent, Bytes};
 
         use super::*;
-        use crate::encoding::{
-            evm::utils::{biguint_to_u256, write_calldata_to_file},
-            models::BebopOrderType,
-        };
-
-        /// Builds Bebop user_data with support for single or multiple signatures
-        ///
-        /// # Arguments
-        /// * `order_type` - The type of Bebop order (Single or Aggregate)
-        /// * `filled_taker_amount` - Amount to fill (0 means fill entire order)
-        /// * `quote_data` - The ABI-encoded order data
-        /// * `signatures` - Vector of (signature_bytes, signature_type) tuples
-        ///   - For Single orders: expects exactly 1 signature
-        ///   - For Aggregate orders: expects 1 or more signatures (one per maker)
-        fn build_bebop_user_data(
-            order_type: BebopOrderType,
-            filled_taker_amount: U256,
-            quote_data: &[u8],
-            signatures: Vec<(Vec<u8>, u8)>, // (signature, signature_type)
-        ) -> Bytes {
-            // ABI encode MakerSignature[] array
-            // Format: offset_to_array | array_length | [offset_to_struct_i]... | [struct_i_data]...
-            let mut encoded_maker_sigs = Vec::new();
-
-            // Calculate total size needed
-            let array_offset = 32; // offset to array start
-            let array_length_size = 32;
-            let struct_offsets_size = 32 * signatures.len();
-            let _header_size = array_length_size + struct_offsets_size;
-
-            // Build each struct's data and calculate offsets
-            let mut struct_data = Vec::new();
-            let mut struct_offsets = Vec::new();
-            // Offsets are relative to the start of array data, not the absolute position
-            // Array data starts after array length, so first offset is after all offset values
-            let mut current_offset = struct_offsets_size; // Just the space for offsets, not including array length
-
-            for (signature, signature_type) in &signatures {
-                struct_offsets.push(current_offset);
-
-                // Each struct contains:
-                // - offset to signatureBytes (32 bytes) - always 0x40 (64)
-                // - flags (32 bytes)
-                // - signatureBytes length (32 bytes)
-                // - signatureBytes data (padded to 32 bytes)
-                let mut struct_bytes = Vec::new();
-
-                // Offset to signatureBytes within this struct
-                struct_bytes.extend_from_slice(&U256::from(64).to_be_bytes::<32>());
-
-                // Flags (contains signature type) - AFTER the offset, not before!
-                let flags = U256::from(*signature_type);
-                struct_bytes.extend_from_slice(&flags.to_be_bytes::<32>());
-
-                // SignatureBytes length
-                struct_bytes.extend_from_slice(&U256::from(signature.len()).to_be_bytes::<32>());
-
-                // SignatureBytes data (padded to 32 byte boundary)
-                struct_bytes.extend_from_slice(signature);
-                let padding = (32 - (signature.len() % 32)) % 32;
-                struct_bytes.extend_from_slice(&vec![0u8; padding]);
-
-                current_offset += struct_bytes.len();
-                struct_data.push(struct_bytes);
-            }
-
-            // Build the complete ABI encoded array
-            // Offset to array (always 0x20 for a single parameter)
-            encoded_maker_sigs.extend_from_slice(&U256::from(array_offset).to_be_bytes::<32>());
-
-            // Array length
-            encoded_maker_sigs.extend_from_slice(&U256::from(signatures.len()).to_be_bytes::<32>());
-
-            // Struct offsets (relative to start of array data)
-            for offset in struct_offsets {
-                encoded_maker_sigs.extend_from_slice(&U256::from(offset).to_be_bytes::<32>());
-            }
-
-            // Struct data
-            for data in struct_data {
-                encoded_maker_sigs.extend_from_slice(&data);
-            }
-
-            // Build complete user_data
-            let mut user_data = Vec::new();
-            user_data.push(order_type as u8);
-            user_data.extend_from_slice(&filled_taker_amount.to_be_bytes::<32>());
-            user_data.extend_from_slice(&(quote_data.len() as u32).to_be_bytes());
-            user_data.extend_from_slice(quote_data);
-            user_data.extend_from_slice(&encoded_maker_sigs);
-            Bytes::from(user_data)
-        }
+        use crate::encoding::evm::utils::{biguint_to_u256, write_calldata_to_file};
 
         fn get_signer() -> PrivateKeySigner {
             // Set up a mock private key for signing (Alice's pk in our contract tests)
@@ -2078,7 +1986,6 @@
             mod optimized_transfers {
                 // In this module we test the ability to chain swaps or not. Different protocols are
                 // tested. The encoded data is used for solidity tests as well
-
                 use super::*;
 
                 #[test]
@@ -2429,140 +2336,6 @@
 
                     let hex_calldata = encode(&calldata);
                     write_calldata_to_file("test_balancer_v2_uniswap_v2", hex_calldata.as_str());
-                }
-
-                #[test]
-                fn test_uniswap_v3_bebop() {
-                    // Note: This test does not assert anything. It is only used to obtain
-                    // integration test data for our router solidity test.
-                    //
-                    // Performs a sequential swap from WETH to ONDO through USDC using USV3 and
-                    // Bebop RFQ
-                    //
-                    //   WETH ───(USV3)──> USDC ───(Bebop RFQ)──> ONDO
-
-                    let weth = weth();
-                    let usdc = usdc();
-                    let ondo = ondo();
-
-                    // First swap: WETH -> USDC via UniswapV3
-                    let swap_weth_usdc = Swap {
-                        component: ProtocolComponent {
-                            id: "0x88e6A0c2dDD26FEEb64F039a2c41296FcB3f5640".to_string(), /* WETH-USDC USV3 Pool 0.05% */
-                            protocol_system: "uniswap_v3".to_string(),
-                            static_attributes: {
-                                let mut attrs = HashMap::new();
-                                attrs.insert(
-                                    "fee".to_string(),
-                                    Bytes::from(BigInt::from(500).to_signed_bytes_be()),
-                                );
-                                attrs
-                            },
-                            ..Default::default()
-                        },
-                        token_in: weth.clone(),
-                        token_out: usdc.clone(),
-                        split: 0f64,
-                        user_data: None,
-                    };
-
-                    // Second swap: USDC -> ONDO via Bebop RFQ using real order data
-                    // Using the same real order from the mainnet transaction at block 22667985
-                    let expiry = 1749483840u64; // Real expiry from the order
-                    let taker_address =
-                        Address::from_str("0xc5564C13A157E6240659fb81882A28091add8670").unwrap(); // Real taker
-                    let maker_address =
-                        Address::from_str("0xCe79b081c0c924cb67848723ed3057234d10FC6b").unwrap(); // Real maker
-                    let maker_nonce = 1749483765992417u64; // Real nonce
-                    let taker_token = Address::from_str(&usdc.to_string()).unwrap();
-                    let maker_token = Address::from_str(&ondo.to_string()).unwrap();
-                    // Using the real order amounts
-                    let taker_amount = U256::from_str("200000000").unwrap(); // 200 USDC (6 decimals)
-                    let maker_amount = U256::from_str("237212396774431060000").unwrap(); // 237.21 ONDO (18 decimals)
-                    let receiver =
-                        Address::from_str("0xc5564C13A157E6240659fb81882A28091add8670").unwrap(); // Real receiver
-                    let packed_commands = U256::ZERO;
-                    let flags = U256::from_str("51915842898789398998206002334703507894664330885127600393944965515693155942400").unwrap(); // Real flags
-
-                    // Encode using standard ABI encoding (not packed)
-                    let quote_data = (
-                        expiry,
-                        taker_address,
-                        maker_address,
-                        maker_nonce,
-                        taker_token,
-                        maker_token,
-                        taker_amount,
-                        maker_amount,
-                        receiver,
-                        packed_commands,
-                        flags,
-                    )
-                        .abi_encode();
-
-                    // Real signature from the order
-                    let signature = hex::decode("eb5419631614978da217532a40f02a8f2ece37d8cfb94aaa602baabbdefb56b474f4c2048a0f56502caff4ea7411d99eed6027cd67dc1088aaf4181dcb0df7051c").unwrap();
-
-                    // Build user_data with the quote and signature
-                    let user_data = build_bebop_user_data(
-                        BebopOrderType::Single,
-                        U256::from(0), // 0 means fill entire order
-                        &quote_data,
-                        vec![(signature, 0)], // ETH_SIGN signature type (0)
-                    );
-
-                    let bebop_component = ProtocolComponent {
-                        id: String::from("bebop-rfq"),
-                        protocol_system: String::from("rfq:bebop"),
-                        static_attributes: HashMap::new(), // No static attributes needed
-                        ..Default::default()
-                    };
-
-                    let swap_usdc_ondo = Swap {
-                        component: bebop_component,
-                        token_in: usdc.clone(),
-                        token_out: ondo.clone(),
-                        split: 0f64,
-                        user_data: Some(user_data),
-                    };
-
-                    let encoder = get_tycho_router_encoder(UserTransferType::TransferFrom);
-
-                    let solution = Solution {
-                        exact_out: false,
-                        given_token: weth,
-                        // Use ~0.099 WETH to get approximately 200 USDC from UniswapV3
-                        // This should leave only dust amount in the router after Bebop consumes 200
-                        // USDC
-                        given_amount: BigUint::from_str("99000000000000000").unwrap(), // 0.099 WETH
-                        checked_token: ondo,
-                        checked_amount: BigUint::from_str("237212396774431060000").unwrap(), /* Expected ONDO from Bebop order */
-                        sender: Bytes::from_str("0xcd09f75E2BF2A4d11F3AB23f1389FcC1621c0cc2")
-                            .unwrap(),
-                        receiver: Bytes::from_str("0xc5564C13A157E6240659fb81882A28091add8670")
-                            .unwrap(), // Using the real order receiver
-                        swaps: vec![swap_weth_usdc, swap_usdc_ondo],
-                        ..Default::default()
-                    };
-
-                    let encoded_solution = encoder
-                        .encode_solutions(vec![solution.clone()])
-                        .unwrap()[0]
-                        .clone();
-
-                    let calldata = encode_tycho_router_call(
-                        eth_chain().id,
-                        encoded_solution,
-                        &solution,
-                        UserTransferType::TransferFrom,
-                        eth(),
-                        None,
-                    )
-                    .unwrap()
-                    .data;
-
-                    let hex_calldata = encode(&calldata);
-                    write_calldata_to_file("test_uniswap_v3_bebop", hex_calldata.as_str());
                 }
 
                 #[test]
@@ -3855,254 +3628,6 @@
                     hex_calldata.as_str(),
                 );
             }
-
-            #[test]
-            fn test_single_encoding_strategy_bebop() {
-                // Use the same mainnet data from Solidity tests
-                // Transaction: https://etherscan.io/tx/0x6279bc970273b6e526e86d9b69133c2ca1277e697ba25375f5e6fc4df50c0c94
-                let token_in = usdc();
-                let token_out = ondo();
-                let amount_in = BigUint::from_str("200000000").unwrap(); // 200 USDC
-                let amount_out = BigUint::from_str("237212396774431060000").unwrap(); // 237.21 ONDO
-
-                // Create the exact same order from mainnet
-                let expiry = 1749483840u64;
-                let taker_address =
-                    Address::from_str("0xc5564C13A157E6240659fb81882A28091add8670").unwrap(); // Order receiver from mainnet
-                let maker_address =
-                    Address::from_str("0xCe79b081c0c924cb67848723ed3057234d10FC6b").unwrap();
-                let maker_nonce = 1749483765992417u64;
-                let taker_token = Address::from_str(&token_in.to_string()).unwrap();
-                let maker_token = Address::from_str(&token_out.to_string()).unwrap();
-                let taker_amount = U256::from_str(&amount_in.to_string()).unwrap();
-                let maker_amount = U256::from_str(&amount_out.to_string()).unwrap();
-                let receiver = taker_address; // Same as taker_address in this order
-                let packed_commands = U256::ZERO;
-                let flags = U256::from_str(
-                    "51915842898789398998206002334703507894664330885127600393944965515693155942400",
-                )
-                .unwrap();
-
-                // Encode using standard ABI encoding (not packed)
-                let quote_data = (
-                    expiry,
-                    taker_address,
-                    maker_address,
-                    maker_nonce,
-                    taker_token,
-                    maker_token,
-                    taker_amount,
-                    maker_amount,
-                    receiver,
-                    packed_commands,
-                    flags,
-                )
-                    .abi_encode();
-
-                // Real signature from mainnet
-                let signature = hex::decode("eb5419631614978da217532a40f02a8f2ece37d8cfb94aaa602baabbdefb56b474f4c2048a0f56502caff4ea7411d99eed6027cd67dc1088aaf4181dcb0df7051c").unwrap();
-
-                // Build user_data with the quote and signature
-                let user_data = build_bebop_user_data(
-                    BebopOrderType::Single,
-                    U256::ZERO, // 0 means fill entire order
-                    &quote_data,
-                    vec![(signature, 0)], // ETH_SIGN signature type
-                );
-
-                let bebop_component = ProtocolComponent {
-                    id: String::from("bebop-rfq"),
-                    protocol_system: String::from("rfq:bebop"),
-                    static_attributes: HashMap::new(), // No static attributes needed
-                    ..Default::default()
-                };
-
-                let swap = Swap {
-                    component: bebop_component,
-                    token_in: token_in.clone(),
-                    token_out: token_out.clone(),
-                    split: 0f64,
-                    user_data: Some(user_data),
-                };
-
-                let encoder = get_tycho_router_encoder(UserTransferType::TransferFrom);
-
-                let taker_address_bytes = Bytes::from_str(&taker_address.to_string()).unwrap();
-
-                let solution = Solution {
-                    exact_out: false,
-                    given_token: token_in,
-                    given_amount: amount_in,
-                    checked_token: token_out,
-                    checked_amount: amount_out, // Expected output amount
-                    // Use the order's taker address as sender and receiver
-                    sender: taker_address_bytes.clone(),
-                    receiver: taker_address_bytes,
-                    swaps: vec![swap],
-                    ..Default::default()
-                };
-
-                let encoded_solution = encoder
-                    .encode_solutions(vec![solution.clone()])
-                    .unwrap()[0]
-                    .clone();
-
-                let calldata = encode_tycho_router_call(
-                    eth_chain().id,
-                    encoded_solution,
-                    &solution,
-                    UserTransferType::TransferFrom,
-                    eth(),
-                    None,
-                )
-                .unwrap()
-                .data;
-                let hex_calldata = hex::encode(&calldata);
-                write_calldata_to_file(
-                    "test_single_encoding_strategy_bebop",
-                    hex_calldata.as_str(),
-                );
-            }
-
-            #[test]
-            fn test_single_encoding_strategy_bebop_aggregate() {
-                // Use real mainnet aggregate order data from CLAUDE.md
-                // Transaction: https://etherscan.io/tx/0xec88410136c287280da87d0a37c1cb745f320406ca3ae55c678dec11996c1b1c
-                // For testing, use WETH directly to avoid delegatecall + native ETH complexities
-                let token_in = eth();
-                let token_out = usdc();
-                let amount_in = BigUint::from_str("9850000000000000").unwrap(); // 0.00985 WETH
-                let amount_out = BigUint::from_str("17969561").unwrap(); // 17.969561 USDC
-
-                // Create the exact aggregate order from mainnet
-                let expiry = 1746367285u64;
-                let taker_address =
-                    Address::from_str("0x7078B12Ca5B294d95e9aC16D90B7D38238d8F4E6").unwrap();
-                let receiver =
-                    Address::from_str("0x7078B12Ca5B294d95e9aC16D90B7D38238d8F4E6").unwrap();
-
-                // Set up makers
-                let maker_addresses = vec![
-                    Address::from_str("0x67336Cec42645F55059EfF241Cb02eA5cC52fF86").unwrap(),
-                    Address::from_str("0xBF19CbF0256f19f39A016a86Ff3551ecC6f2aAFE").unwrap(),
-                ];
-                let maker_nonces = vec![U256::from(1746367197308u64), U256::from(15460096u64)];
-
-                // 2D arrays for tokens
-                // We use WETH as a taker token even when handling native ETH
-                let taker_tokens =
-                    vec![vec![Address::from_slice(&weth())], vec![Address::from_slice(&weth())]];
-                let maker_tokens = vec![
-                    vec![Address::from_slice(&token_out)],
-                    vec![Address::from_slice(&token_out)],
-                ];
-
-                // 2D arrays for amounts
-                let taker_amounts = vec![
-                    vec![U256::from_str("5812106401997138").unwrap()],
-                    vec![U256::from_str("4037893598002862").unwrap()],
-                ];
-                let maker_amounts = vec![
-                    vec![U256::from_str("10607211").unwrap()],
-                    vec![U256::from_str("7362350").unwrap()],
-                ];
-
-                // Commands and flags from the real transaction
-                let commands = hex!("00040004").to_vec();
-                let flags = U256::from_str(
-                    "95769172144825922628485191511070792431742484643425438763224908097896054784000",
-                )
-                .unwrap();
-
-                // Encode Aggregate order - must match IBebopSettlement.Aggregate struct exactly
-                let quote_data = (
-                    U256::from(expiry), // expiry as U256
-                    taker_address,
-                    maker_addresses,
-                    maker_nonces, // Array of maker nonces
-                    taker_tokens, // 2D array
-                    maker_tokens,
-                    taker_amounts, // 2D array
-                    maker_amounts,
-                    receiver,
-                    commands,
-                    flags,
-                )
-                    .abi_encode();
-
-                // Use real signatures from the mainnet transaction
-                let sig1 = hex::decode("d5abb425f9bac1f44d48705f41a8ab9cae207517be8553d2c03b06a88995f2f351ab8ce7627a87048178d539dd64fd2380245531a0c8e43fdc614652b1f32fc71c").unwrap();
-                let sig2 = hex::decode("f38c698e48a3eac48f184bc324fef0b135ee13705ab38cc0bbf5a792f21002f051e445b9e7d57cf24c35e17629ea35b3263591c4abf8ca87ffa44b41301b89c41b").unwrap();
-
-                // Build user_data with ETH_SIGN flag (0) for both signatures
-                let signatures = vec![
-                    (sig1, 0u8), // ETH_SIGN for maker 1
-                    (sig2, 0u8), // ETH_SIGN for maker 2
-                ];
-
-                let user_data = build_bebop_user_data(
-                    BebopOrderType::Aggregate,
-                    U256::from(0), // 0 means fill entire aggregate order
-                    &quote_data,
-                    signatures,
-                );
-
-                let bebop_component = ProtocolComponent {
-                    id: String::from("bebop-rfq"),
-                    protocol_system: String::from("rfq:bebop"),
-                    static_attributes: HashMap::new(),
-                    ..Default::default()
-                };
-
-                let swap = Swap {
-                    component: bebop_component,
-                    token_in: token_in.clone(),
-                    token_out: token_out.clone(),
-                    split: 0f64,
-                    user_data: Some(user_data),
-                };
-
-                // Use TransferFrom for WETH token transfer
-                let encoder = get_tycho_router_encoder(UserTransferType::TransferFrom);
-
-                let solution = Solution {
-                    exact_out: false,
-                    given_token: token_in.clone(),
-                    given_amount: amount_in,
-                    checked_token: token_out,
-                    checked_amount: amount_out,
-                    // Use ALICE as sender but order receiver as receiver
-                    sender: Bytes::from_str("0xcd09f75E2BF2A4d11F3AB23f1389FcC1621c0cc2").unwrap(), /* ALICE */
-                    receiver: Bytes::from_str("0x7078B12Ca5B294d95e9aC16D90B7D38238d8F4E6")
-                        .unwrap(), /* Order receiver */
-                    swaps: vec![swap],
-                    ..Default::default()
-                };
-
-                let encoded_solution = encoder
-                    .encode_solutions(vec![solution.clone()])
-                    .unwrap()[0]
-                    .clone();
-
-                let calldata = encode_tycho_router_call(
-                    eth_chain().id,
-                    encoded_solution,
-                    &solution,
-                    UserTransferType::None,
-                    eth(),
-                    None,
-                )
-                .unwrap()
-                .data;
-                let hex_calldata = hex::encode(&calldata);
-
-                write_calldata_to_file(
-                    "test_single_encoding_strategy_bebop_aggregate",
-                    hex_calldata.as_str(),
-                );
-            }
         }
     }
-=======
->>>>>>> 7b48cab3
 }