{
  "ethereum": {
    "uniswap_v2": "0xaE04CA7E9Ed79cBD988f6c536CE11C621166f41B",
    "sushiswap_v2": "0x2017ad7035D781C14699C8E44ed62d3083723A18",
    "pancakeswap_v2": "0xC9db3FEB380E4fd9af239e2595ECdEcE3b5c34A4",
    "uniswap_v3": "0xbab7124C9662B15C6b9AF0b1f329907dD55a24FC",
    "pancakeswap_v3": "0x9D32e9F569B22Ae8d8C6f788037C1CD53632A059",
    "uniswap_v4": "0xD11496EAb53A9521f0bC1e5c1098Ecb467103Ad9",
    "vm:balancer_v2": "0xB5b8dc3F0a1Be99685a0DEd015Af93bFBB55C411",
    "ekubo_v2": "0x263DD7AD20983b5E0392bf1F09C4493500EDb333",
    "vm:curve": "0x879F3008D96EBea0fc584aD684c7Df31777F3165",
    "vm:maverick_v2": "0xF35e3F5F205769B41508A18787b62A21bC80200B",
<<<<<<< HEAD
    "vm:balancer_v3": "0x0000000000000000000000000000000000000000",
    "rfq:bebop": "0xEDCA8A3ACEB5db816d5CF833248d05Ed2784A304"
=======
    "vm:balancer_v3": "0xec5cE4bF6FbcB7bB0148652c92a4AEC8c1d474Ec"
>>>>>>> 616b588f
  },
  "base": {
    "uniswap_v2": "0xF744EBfaA580cF3fFc25aD046E92BD8B770a0700",
    "uniswap_v3": "0x647bffbf8bd72bf6341ecba8b0279e090313a40d",
    "uniswap_v4": "0xb5628b97f491f85766673ac4d5d47bb1af7fcc4a"
  },
  "unichain": {
    "uniswap_v2": "0x00C1b81e3C8f6347E69e2DDb90454798A6Be975E",
    "uniswap_v3": "0xD26A838A41af3d4815DfD745a080B2062c4124d1",
    "uniswap_v4": "0xF744EBfaA580cF3fFc25aD046E92BD8B770a0700"
  }
}<|MERGE_RESOLUTION|>--- conflicted
+++ resolved
@@ -10,12 +10,8 @@
     "ekubo_v2": "0x263DD7AD20983b5E0392bf1F09C4493500EDb333",
     "vm:curve": "0x879F3008D96EBea0fc584aD684c7Df31777F3165",
     "vm:maverick_v2": "0xF35e3F5F205769B41508A18787b62A21bC80200B",
-<<<<<<< HEAD
-    "vm:balancer_v3": "0x0000000000000000000000000000000000000000",
+    "vm:balancer_v3": "0xec5cE4bF6FbcB7bB0148652c92a4AEC8c1d474Ec",
     "rfq:bebop": "0xEDCA8A3ACEB5db816d5CF833248d05Ed2784A304"
-=======
-    "vm:balancer_v3": "0xec5cE4bF6FbcB7bB0148652c92a4AEC8c1d474Ec"
->>>>>>> 616b588f
   },
   "base": {
     "uniswap_v2": "0xF744EBfaA580cF3fFc25aD046E92BD8B770a0700",
