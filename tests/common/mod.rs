--- conflicted
+++ resolved
@@ -3,21 +3,13 @@
 
 use std::str::FromStr;
 
-<<<<<<< HEAD
 use alloy::{
     primitives::{B256, U256},
     signers::local::PrivateKeySigner,
 };
-use tycho_common::{models::Chain as TychoCommonChain, Bytes};
-use tycho_execution::encoding::{
-    evm::encoder_builders::TychoRouterEncoderBuilder,
-    models::{BebopOrderType, Chain, UserTransferType},
-=======
-use alloy::{primitives::B256, signers::local::PrivateKeySigner};
 use tycho_common::{models::Chain, Bytes};
 use tycho_execution::encoding::{
     evm::encoder_builders::TychoRouterEncoderBuilder, models::UserTransferType,
->>>>>>> 616b588f
     tycho_encoder::TychoEncoder,
 };
 
@@ -53,13 +45,12 @@
     Bytes::from_str("0x6982508145454Ce325dDbE47a25d4ec3d2311933").unwrap()
 }
 
-<<<<<<< HEAD
+pub fn usdt() -> Bytes {
+    Bytes::from_str("0xdAC17F958D2ee523a2206206994597C13D831ec7").unwrap()
+}
+
 pub fn ondo() -> Bytes {
     Bytes::from_str("0xfAbA6f8e4a5E8Ab82F62fe7C39859FA577269BE3").unwrap()
-=======
-pub fn usdt() -> Bytes {
-    Bytes::from_str("0xdAC17F958D2ee523a2206206994597C13D831ec7").unwrap()
->>>>>>> 616b588f
 }
 
 pub fn get_signer() -> PrivateKeySigner {
