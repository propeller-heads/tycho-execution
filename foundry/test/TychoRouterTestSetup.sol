--- conflicted
+++ resolved
@@ -1,14 +1,6 @@
 // SPDX-License-Identifier: BUSL-1.1
 pragma solidity ^0.8.26;
 
-<<<<<<< HEAD
-import "../src/executors/BalancerV2Executor.sol";
-import "../src/executors/CurveExecutor.sol";
-import {EkuboExecutor} from "../src/executors/EkuboExecutor.sol";
-import "../src/executors/UniswapV2Executor.sol";
-import "../src/executors/UniswapV3Executor.sol";
-import "../src/executors/UniswapV4Executor.sol";
-=======
 // Executors
 import {BalancerV2Executor} from "../src/executors/BalancerV2Executor.sol";
 import {BalancerV3Executor} from "../src/executors/BalancerV3Executor.sol";
@@ -16,14 +8,10 @@
 import {EkuboExecutor} from "../src/executors/EkuboExecutor.sol";
 import {MaverickV2Executor} from "../src/executors/MaverickV2Executor.sol";
 import {UniswapV2Executor} from "../src/executors/UniswapV2Executor.sol";
-import {
-    UniswapV3Executor,
-    IUniswapV3Pool
-} from "../src/executors/UniswapV3Executor.sol";
+import {UniswapV3Executor, IUniswapV3Pool} from "../src/executors/UniswapV3Executor.sol";
 import {UniswapV4Executor} from "../src/executors/UniswapV4Executor.sol";
 
 // Test utilities and mocks
->>>>>>> 7b48cab3
 import "./Constants.sol";
 import "./TestUtils.sol";
 import {Permit2TestHelper} from "./Permit2TestHelper.sol";
@@ -50,7 +38,10 @@
         bool transferFromNeeded
     ) external {
         _tstoreTransferFromInfo(
-            tokenIn, amountIn, isPermit2, transferFromNeeded
+            tokenIn,
+            amountIn,
+            isPermit2,
+            transferFromNeeded
         );
     }
 
@@ -62,10 +53,10 @@
         return _splitSwap(amountIn, nTokens, swaps);
     }
 
-    function exposedSequentialSwap(uint256 amountIn, bytes calldata swaps)
-        external
-        returns (uint256)
-    {
+    function exposedSequentialSwap(
+        uint256 amountIn,
+        bytes calldata swaps
+    ) external returns (uint256) {
         return _sequentialSwap(amountIn, swaps);
     }
 }
@@ -109,7 +100,8 @@
         tychoRouter.grantRole(keccak256("PAUSER_ROLE"), PAUSER);
         tychoRouter.grantRole(keccak256("UNPAUSER_ROLE"), UNPAUSER);
         tychoRouter.grantRole(
-            keccak256("EXECUTOR_SETTER_ROLE"), EXECUTOR_SETTER
+            keccak256("EXECUTOR_SETTER_ROLE"),
+            EXECUTOR_SETTER
         );
         return tychoRouter;
     }
@@ -126,20 +118,34 @@
         address ekuboMevResist = 0x553a2EFc570c9e104942cEC6aC1c18118e54C091;
 
         IPoolManager poolManager = IPoolManager(poolManagerAddress);
-        usv2Executor =
-            new UniswapV2Executor(factoryV2, initCodeV2, PERMIT2_ADDRESS, 30);
-        usv3Executor =
-            new UniswapV3Executor(factoryV3, initCodeV3, PERMIT2_ADDRESS);
+        usv2Executor = new UniswapV2Executor(
+            factoryV2,
+            initCodeV2,
+            PERMIT2_ADDRESS,
+            30
+        );
+        usv3Executor = new UniswapV3Executor(
+            factoryV3,
+            initCodeV3,
+            PERMIT2_ADDRESS
+        );
         usv4Executor = new UniswapV4Executor(poolManager, PERMIT2_ADDRESS);
         pancakev3Executor = new UniswapV3Executor(
-            factoryPancakeV3, initCodePancakeV3, PERMIT2_ADDRESS
+            factoryPancakeV3,
+            initCodePancakeV3,
+            PERMIT2_ADDRESS
         );
         balancerv2Executor = new BalancerV2Executor(PERMIT2_ADDRESS);
-        ekuboExecutor =
-            new EkuboExecutor(ekuboCore, ekuboMevResist, PERMIT2_ADDRESS);
+        ekuboExecutor = new EkuboExecutor(
+            ekuboCore,
+            ekuboMevResist,
+            PERMIT2_ADDRESS
+        );
         curveExecutor = new CurveExecutor(ETH_ADDR_FOR_CURVE, PERMIT2_ADDRESS);
-        maverickv2Executor =
-            new MaverickV2Executor(MAVERICK_V2_FACTORY, PERMIT2_ADDRESS);
+        maverickv2Executor = new MaverickV2Executor(
+            MAVERICK_V2_FACTORY,
+            PERMIT2_ADDRESS
+        );
         balancerV3Executor = new BalancerV3Executor(PERMIT2_ADDRESS);
 
         address[] memory executors = new address[](9);
@@ -156,11 +162,9 @@
         return executors;
     }
 
-    function pleEncode(bytes[] memory data)
-        public
-        pure
-        returns (bytes memory encoded)
-    {
+    function pleEncode(
+        bytes[] memory data
+    ) public pure returns (bytes memory encoded) {
         for (uint256 i = 0; i < data.length; i++) {
             encoded = bytes.concat(
                 encoded,
@@ -169,19 +173,17 @@
         }
     }
 
-    function encodeSingleSwap(address executor, bytes memory protocolData)
-        internal
-        pure
-        returns (bytes memory)
-    {
+    function encodeSingleSwap(
+        address executor,
+        bytes memory protocolData
+    ) internal pure returns (bytes memory) {
         return abi.encodePacked(executor, protocolData);
     }
 
-    function encodeSequentialSwap(address executor, bytes memory protocolData)
-        internal
-        pure
-        returns (bytes memory)
-    {
+    function encodeSequentialSwap(
+        address executor,
+        bytes memory protocolData
+    ) internal pure returns (bytes memory) {
         return abi.encodePacked(executor, protocolData);
     }
 
@@ -192,9 +194,14 @@
         address executor,
         bytes memory protocolData
     ) internal pure returns (bytes memory) {
-        return abi.encodePacked(
-            tokenInIndex, tokenOutIndex, split, executor, protocolData
-        );
+        return
+            abi.encodePacked(
+                tokenInIndex,
+                tokenOutIndex,
+                split,
+                executor,
+                protocolData
+            );
     }
 
     function encodeUniswapV2Swap(
@@ -217,14 +224,15 @@
         RestrictTransferFrom.TransferType transferType
     ) internal view returns (bytes memory) {
         IUniswapV3Pool pool = IUniswapV3Pool(target);
-        return abi.encodePacked(
-            tokenIn,
-            tokenOut,
-            pool.fee(),
-            receiver,
-            target,
-            zero2one,
-            transferType
-        );
+        return
+            abi.encodePacked(
+                tokenIn,
+                tokenOut,
+                pool.fee(),
+                receiver,
+                target,
+                zero2one,
+                transferType
+            );
     }
 }