// SPDX-License-Identifier: BUSL-1.1
pragma solidity ^0.8.26;

// Executors
import {BalancerV2Executor} from "../src/executors/BalancerV2Executor.sol";
import {BalancerV3Executor} from "../src/executors/BalancerV3Executor.sol";
import {BebopExecutor} from "../src/executors/BebopExecutor.sol";
import {CurveExecutor} from "../src/executors/CurveExecutor.sol";
import {EkuboExecutor} from "../src/executors/EkuboExecutor.sol";
import {HashflowExecutor} from "../src/executors/HashflowExecutor.sol";
import {MaverickV2Executor} from "../src/executors/MaverickV2Executor.sol";
import {UniswapV2Executor} from "../src/executors/UniswapV2Executor.sol";
import {
    UniswapV3Executor,
    IUniswapV3Pool
} from "../src/executors/UniswapV3Executor.sol";
import {UniswapV4Executor} from "../src/executors/UniswapV4Executor.sol";
<<<<<<< HEAD
import {SlipstreamsExecutor} from "../src/executors/SlipstreamsExecutor.sol";
=======
import {FluidV1Executor} from "../src/executors/FluidV1Executor.sol";
>>>>>>> 70fc642b

// Test utilities and mocks
import "./Constants.sol";
import "./TestUtils.sol";
import {Permit2TestHelper} from "./Permit2TestHelper.sol";

// Core contracts and interfaces
import "@src/TychoRouter.sol";
import {IPoolManager} from "@uniswap/v4-core/src/interfaces/IPoolManager.sol";

contract TychoRouterExposed is TychoRouter {
    constructor(address _permit2, address weth) TychoRouter(_permit2, weth) {}

    function wrapETH(uint256 amount) external payable {
        return _wrapETH(amount);
    }

    function unwrapETH(uint256 amount) external {
        return _unwrapETH(amount);
    }

    function tstoreExposed(
        address tokenIn,
        uint256 amountIn,
        bool isPermit2,
        bool transferFromNeeded
    ) external {
        _tstoreTransferFromInfo(
            tokenIn, amountIn, isPermit2, transferFromNeeded
        );
    }

    function exposedSplitSwap(
        uint256 amountIn,
        uint256 nTokens,
        bytes calldata swaps
    ) external returns (uint256) {
        return _splitSwap(amountIn, nTokens, swaps);
    }

    function exposedSequentialSwap(uint256 amountIn, bytes calldata swaps)
        external
        returns (uint256)
    {
        return _sequentialSwap(amountIn, swaps);
    }
}

contract TychoRouterTestSetup is Constants, Permit2TestHelper, TestUtils {
    TychoRouterExposed tychoRouter;
    address tychoRouterAddr;
    UniswapV2Executor public usv2Executor;
    UniswapV3Executor public usv3Executor;
    UniswapV3Executor public pancakev3Executor;
    UniswapV4Executor public usv4Executor;
    BalancerV2Executor public balancerv2Executor;
    EkuboExecutor public ekuboExecutor;
    CurveExecutor public curveExecutor;
    MaverickV2Executor public maverickv2Executor;
    BalancerV3Executor public balancerV3Executor;
    BebopExecutor public bebopExecutor;
    HashflowExecutor public hashflowExecutor;
<<<<<<< HEAD
    SlipstreamsExecutor public slipstreamsExecutor;

    function getChain() public view virtual returns (string memory) {
        return "mainnet";
    }
=======
    FluidV1Executor public fluidV1Executor;
>>>>>>> 70fc642b

    function getForkBlock() public view virtual returns (uint256) {
        return 22082754;
    }

    function setUp() public virtual {
        string memory chain = getChain();
        uint256 forkBlock = getForkBlock();
        vm.createSelectFork(vm.rpcUrl(chain), forkBlock);

        vm.startPrank(ADMIN);
        tychoRouter = deployRouter();
        deployDummyContract();
        vm.stopPrank();

        address[] memory executors = deployExecutors();
        vm.startPrank(EXECUTOR_SETTER);
        tychoRouter.setExecutors(executors);
        vm.stopPrank();
    }

    function deployRouter() public returns (TychoRouterExposed) {
        tychoRouter = new TychoRouterExposed(PERMIT2_ADDRESS, WETH_ADDR);
        tychoRouterAddr = address(tychoRouter);
        tychoRouter.grantRole(keccak256("FUND_RESCUER_ROLE"), FUND_RESCUER);
        tychoRouter.grantRole(keccak256("PAUSER_ROLE"), PAUSER);
        tychoRouter.grantRole(keccak256("UNPAUSER_ROLE"), UNPAUSER);
        tychoRouter.grantRole(
            keccak256("EXECUTOR_SETTER_ROLE"), EXECUTOR_SETTER
        );
        return tychoRouter;
    }

    function deployExecutors() public returns (address[] memory) {
        address factoryV2 = USV2_FACTORY_ETHEREUM;
        address factoryV3 = USV3_FACTORY_ETHEREUM;
        address factoryPancakeV3 = PANCAKESWAPV3_DEPLOYER_ETHEREUM;
        bytes32 initCodeV2 = USV2_POOL_CODE_INIT_HASH;
        bytes32 initCodeV3 = USV3_POOL_CODE_INIT_HASH;
        bytes32 initCodePancakeV3 = PANCAKEV3_POOL_CODE_INIT_HASH;
        address poolManagerAddress = 0x000000000004444c5dc75cB358380D2e3dE08A90;
        address ekuboCore = 0xe0e0e08A6A4b9Dc7bD67BCB7aadE5cF48157d444;
        address ekuboMevResist = 0x553a2EFc570c9e104942cEC6aC1c18118e54C091;

        IPoolManager poolManager = IPoolManager(poolManagerAddress);
        usv2Executor =
            new UniswapV2Executor(factoryV2, initCodeV2, PERMIT2_ADDRESS, 30);
        usv3Executor =
            new UniswapV3Executor(factoryV3, initCodeV3, PERMIT2_ADDRESS);
        usv4Executor = new UniswapV4Executor(poolManager, PERMIT2_ADDRESS);
        pancakev3Executor = new UniswapV3Executor(
            factoryPancakeV3, initCodePancakeV3, PERMIT2_ADDRESS
        );
        balancerv2Executor = new BalancerV2Executor(PERMIT2_ADDRESS);
        ekuboExecutor =
            new EkuboExecutor(ekuboCore, ekuboMevResist, PERMIT2_ADDRESS);
        curveExecutor = new CurveExecutor(ETH_ADDR_FOR_CURVE, PERMIT2_ADDRESS);
        maverickv2Executor =
            new MaverickV2Executor(MAVERICK_V2_FACTORY, PERMIT2_ADDRESS);
        balancerV3Executor = new BalancerV3Executor(PERMIT2_ADDRESS);
        bebopExecutor = new BebopExecutor(BEBOP_SETTLEMENT, PERMIT2_ADDRESS);
        hashflowExecutor =
            new HashflowExecutor(HASHFLOW_ROUTER, PERMIT2_ADDRESS);
<<<<<<< HEAD
        slipstreamsExecutor =
            new SlipstreamsExecutor(SLIPSTREAMS_FACTORY_BASE, PERMIT2_ADDRESS);
=======
        fluidV1Executor =
            new FluidV1Executor(FLUIDV1_LIQUIDITY, PERMIT2_ADDRESS);
>>>>>>> 70fc642b

        address[] memory executors = new address[](12);
        executors[0] = address(usv2Executor);
        executors[1] = address(usv3Executor);
        executors[2] = address(pancakev3Executor);
        executors[3] = address(usv4Executor);
        executors[4] = address(balancerv2Executor);
        executors[5] = address(ekuboExecutor);
        executors[6] = address(curveExecutor);
        executors[7] = address(maverickv2Executor);
        executors[8] = address(balancerV3Executor);
        executors[9] = address(bebopExecutor);
        executors[10] = address(hashflowExecutor);
<<<<<<< HEAD
        executors[11] = address(slipstreamsExecutor);
=======
        executors[11] = address(fluidV1Executor);
>>>>>>> 70fc642b

        return executors;
    }

    function pleEncode(bytes[] memory data)
        public
        pure
        returns (bytes memory encoded)
    {
        for (uint256 i = 0; i < data.length; i++) {
            encoded = bytes.concat(
                encoded,
                abi.encodePacked(bytes2(uint16(data[i].length)), data[i])
            );
        }
    }

    function encodeSingleSwap(address executor, bytes memory protocolData)
        internal
        pure
        returns (bytes memory)
    {
        return abi.encodePacked(executor, protocolData);
    }

    function encodeSequentialSwap(address executor, bytes memory protocolData)
        internal
        pure
        returns (bytes memory)
    {
        return abi.encodePacked(executor, protocolData);
    }

    function encodeSplitSwap(
        uint8 tokenInIndex,
        uint8 tokenOutIndex,
        uint24 split,
        address executor,
        bytes memory protocolData
    ) internal pure returns (bytes memory) {
        return abi.encodePacked(
            tokenInIndex, tokenOutIndex, split, executor, protocolData
        );
    }

    function encodeUniswapV2Swap(
        address tokenIn,
        address target,
        address receiver,
        bool zero2one,
        RestrictTransferFrom.TransferType transferType
    ) internal pure returns (bytes memory) {
        return
            abi.encodePacked(tokenIn, target, receiver, zero2one, transferType);
    }

    function encodeUniswapV3Swap(
        address tokenIn,
        address tokenOut,
        address receiver,
        address target,
        bool zero2one,
        RestrictTransferFrom.TransferType transferType
    ) internal view returns (bytes memory) {
        IUniswapV3Pool pool = IUniswapV3Pool(target);
        return abi.encodePacked(
            tokenIn,
            tokenOut,
            pool.fee(),
            receiver,
            target,
            zero2one,
            transferType
        );
    }

    function encodeSlipstreamsSwap(
        address tokenIn,
        address tokenOut,
        address receiver,
        address target,
        bool zero2one,
        RestrictTransferFrom.TransferType transferType
    ) internal view returns (bytes memory) {
        IUniswapV3Pool pool = IUniswapV3Pool(target);
        return abi.encodePacked(
            tokenIn,
            tokenOut,
            pool.tickSpacing(),
            receiver,
            target,
            zero2one,
            transferType
        );
    }
}<|MERGE_RESOLUTION|>--- conflicted
+++ resolved
@@ -15,11 +15,8 @@
     IUniswapV3Pool
 } from "../src/executors/UniswapV3Executor.sol";
 import {UniswapV4Executor} from "../src/executors/UniswapV4Executor.sol";
-<<<<<<< HEAD
+import {FluidV1Executor} from "../src/executors/FluidV1Executor.sol";
 import {SlipstreamsExecutor} from "../src/executors/SlipstreamsExecutor.sol";
-=======
-import {FluidV1Executor} from "../src/executors/FluidV1Executor.sol";
->>>>>>> 70fc642b
 
 // Test utilities and mocks
 import "./Constants.sol";
@@ -82,15 +79,12 @@
     BalancerV3Executor public balancerV3Executor;
     BebopExecutor public bebopExecutor;
     HashflowExecutor public hashflowExecutor;
-<<<<<<< HEAD
+    FluidV1Executor public fluidV1Executor;
     SlipstreamsExecutor public slipstreamsExecutor;
 
     function getChain() public view virtual returns (string memory) {
         return "mainnet";
     }
-=======
-    FluidV1Executor public fluidV1Executor;
->>>>>>> 70fc642b
 
     function getForkBlock() public view virtual returns (uint256) {
         return 22082754;
@@ -154,15 +148,12 @@
         bebopExecutor = new BebopExecutor(BEBOP_SETTLEMENT, PERMIT2_ADDRESS);
         hashflowExecutor =
             new HashflowExecutor(HASHFLOW_ROUTER, PERMIT2_ADDRESS);
-<<<<<<< HEAD
+        fluidV1Executor =
+            new FluidV1Executor(FLUIDV1_LIQUIDITY, PERMIT2_ADDRESS);
         slipstreamsExecutor =
             new SlipstreamsExecutor(SLIPSTREAMS_FACTORY_BASE, PERMIT2_ADDRESS);
-=======
-        fluidV1Executor =
-            new FluidV1Executor(FLUIDV1_LIQUIDITY, PERMIT2_ADDRESS);
->>>>>>> 70fc642b
-
-        address[] memory executors = new address[](12);
+
+        address[] memory executors = new address[](13);
         executors[0] = address(usv2Executor);
         executors[1] = address(usv3Executor);
         executors[2] = address(pancakev3Executor);
@@ -174,11 +165,8 @@
         executors[8] = address(balancerV3Executor);
         executors[9] = address(bebopExecutor);
         executors[10] = address(hashflowExecutor);
-<<<<<<< HEAD
-        executors[11] = address(slipstreamsExecutor);
-=======
         executors[11] = address(fluidV1Executor);
->>>>>>> 70fc642b
+        executors[12] = address(slipstreamsExecutor);
 
         return executors;
     }
