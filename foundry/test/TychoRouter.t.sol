--- conflicted
+++ resolved
@@ -210,642 +210,6 @@
         uint256 amountIn = 10 ** 18;
         bytes memory swaps = "";
         vm.expectRevert(TychoRouter__EmptySwaps.selector);
-<<<<<<< HEAD
-        tychoRouter.exposedSwap(amountIn, 2, swaps);
-    }
-
-    function testSingleSwapIntegration() public {
-        // Test created with calldata from our router encoder, replacing the executor
-        // address with the USV2 executor address.
-
-        // Tests swapping WETH -> DAI on a USV2 pool
-        deal(WETH_ADDR, ALICE, 1 ether);
-        uint256 balanceBefore = IERC20(DAI_ADDR).balanceOf(ALICE);
-
-        // Approve permit2
-        vm.startPrank(ALICE);
-        IERC20(WETH_ADDR).approve(PERMIT2_ADDRESS, type(uint256).max);
-        // Encoded solution generated using `test_split_swap_strategy_encoder_simple`
-        (bool success,) = tychoRouterAddr.call(
-            hex"d499aa880000000000000000000000000000000000000000000000000de0b6b3a7640000000000000000000000000000c02aaa39b223fe8d0a0e5c4f27ead9083c756cc20000000000000000000000006b175474e89094c44da98b954eedeac495271d0f0000000000000000000000000000000000000000000000903146e5f6c59c064b000000000000000000000000000000000000000000000000000000000000000000000000000000000000000000000000000000000000000000000000000000000000000000000000000000000000000000000000000000000000000000000002000000000000000000000000cd09f75e2bf2a4d11f3ab23f1389fcc1621c0cc2000000000000000000000000c02aaa39b223fe8d0a0e5c4f27ead9083c756cc20000000000000000000000000000000000000000000000000de0b6b3a764000000000000000000000000000000000000000000000000000000000000681362ea00000000000000000000000000000000000000000000000000000000000000000000000000000000000000003ede3eca2a72b3aecc820e955b36f38437d013950000000000000000000000000000000000000000000000000000000067ebdcf2000000000000000000000000000000000000000000000000000000000000020000000000000000000000000000000000000000000000000000000000000002800000000000000000000000000000000000000000000000000000000000000041a82e9bdde90314de4b1bf918cc2e8b27da98adcab46e8e99d4e77472a572d6381837e9453095f4cc5e9b25691b678288174e547e040a67d12b36ddfdd1e672d21b000000000000000000000000000000000000000000000000000000000000000000000000000000000000000000000000000000000000000000000000000058005600010000005615deb798bb3e4dfa0139dfa1b3d433cc23b72fc02aaa39b223fe8d0a0e5c4f27ead9083c756cc2a478c2975ab1ea89e8196811f51a7b7ade33eb113ede3eca2a72b3aecc820e955b36f38437d01395000000000000000000"
-        );
-
-        vm.stopPrank();
-
-        uint256 balanceAfter = IERC20(DAI_ADDR).balanceOf(ALICE);
-
-        assertTrue(success, "Call Failed");
-        assertEq(balanceAfter - balanceBefore, 2659881924818443699787);
-    }
-
-    function testSingleSwapWithoutPermit2Integration() public {
-        // Test created with calldata from our router encoder, replacing the executor
-        // address with the USV2 executor address.
-
-        // Tests swapping WETH -> DAI on a USV2 pool without permit2
-        deal(WETH_ADDR, ALICE, 1 ether);
-        vm.startPrank(ALICE);
-        IERC20(WETH_ADDR).approve(address(tychoRouterAddr), 1 ether);
-        uint256 balanceBefore = IERC20(DAI_ADDR).balanceOf(ALICE);
-        // Encoded solution generated using `test_split_swap_strategy_encoder_simple_route_no_permit2`
-        (bool success,) = tychoRouterAddr.call(
-            hex"0a83cb080000000000000000000000000000000000000000000000000de0b6b3a7640000000000000000000000000000c02aaa39b223fe8d0a0e5c4f27ead9083c756cc20000000000000000000000006b175474e89094c44da98b954eedeac495271d0f00000000000000000000000000000000000000000000008f1d5c1cae37400000000000000000000000000000000000000000000000000000000000000000000000000000000000000000000000000000000000000000000000000000000000000000000000000000000000000000000000000000000000000000000000000002000000000000000000000000cd09f75e2bf2a4d11f3ab23f1389fcc1621c0cc200000000000000000000000000000000000000000000000000000000000001200000000000000000000000000000000000000000000000000000000000000058005600010000005615deb798bb3e4dfa0139dfa1b3d433cc23b72fc02aaa39b223fe8d0a0e5c4f27ead9083c756cc2a478c2975ab1ea89e8196811f51a7b7ade33eb113ede3eca2a72b3aecc820e955b36f38437d01395000000000000000000"
-        );
-
-        vm.stopPrank();
-        uint256 balanceAfter = IERC20(DAI_ADDR).balanceOf(ALICE);
-        assertTrue(success, "Call Failed");
-        assertEq(balanceAfter - balanceBefore, 2659881924818443699787);
-    }
-
-    function testUSV4Integration() public {
-        // Test created with calldata from our router encoder.
-
-        // Performs a sequential swap from USDC to PEPE though ETH using two
-        // consecutive USV4 pools
-        //
-        //   USDC ──(USV4)──> ETH ───(USV4)──> PEPE
-        //
-        deal(USDC_ADDR, ALICE, 1 ether);
-        uint256 balanceBefore = IERC20(PEPE_ADDR).balanceOf(ALICE);
-
-        // Approve permit2
-        vm.startPrank(ALICE);
-        IERC20(USDC_ADDR).approve(PERMIT2_ADDRESS, type(uint256).max);
-        // Encoded solution generated using `test_split_encoding_strategy_usv4`
-        (bool success,) = tychoRouterAddr.call(
-            hex"d499aa88000000000000000000000000000000000000000000000000000000003b9aca00000000000000000000000000a0b86991c6218b36c1d19d4a2e9eb0ce3606eb480000000000000000000000006982508145454ce325ddbe47a25d4ec3d23119330000000000000000000000000000000000000000005064ff624d54346285543f000000000000000000000000000000000000000000000000000000000000000000000000000000000000000000000000000000000000000000000000000000000000000000000000000000000000000000000000000000000000000000000002000000000000000000000000cd09f75e2bf2a4d11f3ab23f1389fcc1621c0cc2000000000000000000000000a0b86991c6218b36c1d19d4a2e9eb0ce3606eb48000000000000000000000000000000000000000000000000000000003b9aca00000000000000000000000000000000000000000000000000000000006813635000000000000000000000000000000000000000000000000000000000000000000000000000000000000000003ede3eca2a72b3aecc820e955b36f38437d013950000000000000000000000000000000000000000000000000000000067ebdd58000000000000000000000000000000000000000000000000000000000000020000000000000000000000000000000000000000000000000000000000000002800000000000000000000000000000000000000000000000000000000000000041a9d2d60e4e7751afcad957b3374d346882998bd46b7ba1c1194fde0e834ed6686c33c9588e7cf395d5cfc92b0c03d834e4087f4e8f64f0ff7579e4f1f93bb5051b00000000000000000000000000000000000000000000000000000000000000000000000000000000000000000000000000000000000000000000000000007800760001000000f62849f9a0b5bf2913b396098f7c7019b51a820aa0b86991c6218b36c1d19d4a2e9eb0ce3606eb486982508145454ce325ddbe47a25d4ec3d2311933000000000000000000000000000000000000000000000bb800003c6982508145454ce325ddbe47a25d4ec3d23119330061a80001f40000000000000000"
-        );
-
-        vm.stopPrank();
-
-        uint256 balanceAfter = IERC20(PEPE_ADDR).balanceOf(ALICE);
-
-        assertTrue(success, "Call Failed");
-        assertEq(balanceAfter - balanceBefore, 97191013220606467325121599);
-    }
-
-    function testUSV4IntegrationInputETH() public {
-        // Test created with calldata from our router encoder.
-
-        // Performs a single swap from ETH to PEPE without wrapping or unwrapping
-        //
-        //   ETH ───(USV4)──> PEPE
-        //
-        deal(ALICE, 1 ether);
-        uint256 balanceBefore = IERC20(PEPE_ADDR).balanceOf(ALICE);
-
-        // Encoded solution generated using `test_split_encoding_strategy_usv4_eth_in`
-        (bool success,) = tychoRouterAddr.call{value: 1 ether}(
-            hex"d499aa880000000000000000000000000000000000000000000000000de0b6b3a764000000000000000000000000000000000000000000000000000000000000000000000000000000000000000000006982508145454ce325ddbe47a25d4ec3d2311933000000000000000000000000000000000000000000c87c939ae635f92dc2379c000000000000000000000000000000000000000000000000000000000000000000000000000000000000000000000000000000000000000000000000000000000000000000000000000000000000000000000000000000000000000000000002000000000000000000000000cd09f75e2bf2a4d11f3ab23f1389fcc1621c0cc200000000000000000000000000000000000000000000000000000000000000000000000000000000000000000000000000000000000000000de0b6b3a7640000000000000000000000000000000000000000000000000000000000006813636000000000000000000000000000000000000000000000000000000000000000000000000000000000000000003ede3eca2a72b3aecc820e955b36f38437d013950000000000000000000000000000000000000000000000000000000067ebdd68000000000000000000000000000000000000000000000000000000000000020000000000000000000000000000000000000000000000000000000000000002800000000000000000000000000000000000000000000000000000000000000041ca3b21ccc343ae30cfa6d1430e52701e379222f7345306e7ad5243760f590da26fb81a316249fdaa0686786c0d5e321718908a2ac4c74949b8657ebd7286d89f1c00000000000000000000000000000000000000000000000000000000000000000000000000000000000000000000000000000000000000000000000000005e005c0001000000f62849f9a0b5bf2913b396098f7c7019b51a820a00000000000000000000000000000000000000006982508145454ce325ddbe47a25d4ec3d2311933016982508145454ce325ddbe47a25d4ec3d23119330061a80001f40000"
-        );
-
-        vm.stopPrank();
-
-        uint256 balanceAfter = IERC20(PEPE_ADDR).balanceOf(ALICE);
-
-        assertTrue(success, "Call Failed");
-        assertEq(balanceAfter - balanceBefore, 242373460199848577067005852);
-    }
-
-    function testUSV4IntegrationOutputETH() public {
-        // Test created with calldata from our router encoder.
-
-        // Performs a single swap from USDC to ETH without wrapping or unwrapping
-        //
-        //   USDC ───(USV4)──> ETH
-        //
-        deal(USDC_ADDR, ALICE, 3000_000000);
-        uint256 balanceBefore = ALICE.balance;
-
-        // Approve permit2
-        vm.startPrank(ALICE);
-        IERC20(USDC_ADDR).approve(PERMIT2_ADDRESS, type(uint256).max);
-
-        // Encoded solution generated using `test_split_encoding_strategy_usv4_eth_out`
-        (bool success,) = tychoRouterAddr.call(
-            hex"d499aa8800000000000000000000000000000000000000000000000000000000b2d05e00000000000000000000000000a0b86991c6218b36c1d19d4a2e9eb0ce3606eb4800000000000000000000000000000000000000000000000000000000000000000000000000000000000000000000000000000000000000000f81490b4f29aade000000000000000000000000000000000000000000000000000000000000000000000000000000000000000000000000000000000000000000000000000000000000000000000000000000000000000000000000000000000000000000000002000000000000000000000000cd09f75e2bf2a4d11f3ab23f1389fcc1621c0cc2000000000000000000000000a0b86991c6218b36c1d19d4a2e9eb0ce3606eb4800000000000000000000000000000000000000000000000000000000b2d05e00000000000000000000000000000000000000000000000000000000006813637700000000000000000000000000000000000000000000000000000000000000000000000000000000000000003ede3eca2a72b3aecc820e955b36f38437d013950000000000000000000000000000000000000000000000000000000067ebdd7f000000000000000000000000000000000000000000000000000000000000020000000000000000000000000000000000000000000000000000000000000002800000000000000000000000000000000000000000000000000000000000000041c94e2c4c06032716ba6f27c574e6e2aba6742f6c618dce347749aed82be3918754a405c2adf80fc544f8b45596462d6f3d2a2fb353b22e8929fdc4d01f2005761c00000000000000000000000000000000000000000000000000000000000000000000000000000000000000000000000000000000000000000000000000005e005c0001000000f62849f9a0b5bf2913b396098f7c7019b51a820aa0b86991c6218b36c1d19d4a2e9eb0ce3606eb480000000000000000000000000000000000000000000000000000000000000000000000000000000000000bb800003c0000"
-        );
-
-        vm.stopPrank();
-
-        uint256 balanceAfter = ALICE.balance;
-
-        assertTrue(success, "Call Failed");
-        assertEq(balanceAfter - balanceBefore, 1117254495486192350);
-    }
-
-    function testSingleSwapWithWrapIntegration() public {
-        // Test created with calldata from our router encoder, replacing the executor
-        // address with the USV2 executor address.
-
-        // Tests swapping WETH -> DAI on a USV2 pool, but ETH is received from the user
-        // and wrapped before the swap
-        deal(ALICE, 1 ether);
-        uint256 balanceBefore = IERC20(DAI_ADDR).balanceOf(ALICE);
-
-        // Approve permit2
-        vm.startPrank(ALICE);
-        // Encoded solution generated using `test_split_swap_strategy_encoder_simple_route_wrap`
-        (bool success,) = tychoRouterAddr.call{value: 1 ether}(
-            hex"d499aa880000000000000000000000000000000000000000000000000de0b6b3a764000000000000000000000000000000000000000000000000000000000000000000000000000000000000000000006b175474e89094c44da98b954eedeac495271d0f0000000000000000000000000000000000000000000000903146e5f6c59c064b000000000000000000000000000000000000000000000000000000000000000100000000000000000000000000000000000000000000000000000000000000000000000000000000000000000000000000000000000000000000000000000003000000000000000000000000cd09f75e2bf2a4d11f3ab23f1389fcc1621c0cc200000000000000000000000000000000000000000000000000000000000000000000000000000000000000000000000000000000000000000de0b6b3a7640000000000000000000000000000000000000000000000000000000000006813638900000000000000000000000000000000000000000000000000000000000000000000000000000000000000003ede3eca2a72b3aecc820e955b36f38437d013950000000000000000000000000000000000000000000000000000000067ebdd91000000000000000000000000000000000000000000000000000000000000020000000000000000000000000000000000000000000000000000000000000002800000000000000000000000000000000000000000000000000000000000000041f6ff7411a7ec76cb7dcafecf5e7f11121b1aa88af505635dc7faae6057e4f44e2859712f58331a14a1624f1e5edf2af80ddd2d90b5453d74df1b1fea10b9a2f91c000000000000000000000000000000000000000000000000000000000000000000000000000000000000000000000000000000000000000000000000000058005600020000005615deb798bb3e4dfa0139dfa1b3d433cc23b72fc02aaa39b223fe8d0a0e5c4f27ead9083c756cc2a478c2975ab1ea89e8196811f51a7b7ade33eb113ede3eca2a72b3aecc820e955b36f38437d01395000000000000000000"
-        );
-
-        vm.stopPrank();
-
-        uint256 balanceAfter = IERC20(DAI_ADDR).balanceOf(ALICE);
-
-        assertTrue(success, "Call Failed");
-        assertEq(balanceAfter - balanceBefore, 2659881924818443699787);
-    }
-
-    function testSingleSwapWithUnwrapIntegration() public {
-        // Test created with calldata from our router encoder, replacing the executor
-        // address with the USV2 executor address.
-
-        // Tests swapping DAI -> WETH on a USV2 pool, and WETH is unwrapped to ETH
-        // before sending back to the user
-        deal(DAI_ADDR, ALICE, 3000 ether);
-        uint256 balanceBefore = ALICE.balance;
-
-        // Approve permit2
-        vm.startPrank(ALICE);
-        IERC20(DAI_ADDR).approve(PERMIT2_ADDRESS, type(uint256).max);
-        // Encoded solution generated using `test_split_swap_strategy_encoder_simple_route_unwrap`
-        (bool success,) = tychoRouterAddr.call(
-            hex"d499aa880000000000000000000000000000000000000000000000a2a15d09519be000000000000000000000000000006b175474e89094c44da98b954eedeac495271d0f00000000000000000000000000000000000000000000000000000000000000000000000000000000000000000000000000000000000000000de0b6b3a7640000000000000000000000000000000000000000000000000000000000000000000000000000000000000000000000000000000000000000000000000000000000010000000000000000000000000000000000000000000000000000000000000003000000000000000000000000cd09f75e2bf2a4d11f3ab23f1389fcc1621c0cc20000000000000000000000006b175474e89094c44da98b954eedeac495271d0f0000000000000000000000000000000000000000000000a2a15d09519be00000000000000000000000000000000000000000000000000000000000006813615200000000000000000000000000000000000000000000000000000000000000000000000000000000000000003ede3eca2a72b3aecc820e955b36f38437d013950000000000000000000000000000000000000000000000000000000067ebdb5a000000000000000000000000000000000000000000000000000000000000020000000000000000000000000000000000000000000000000000000000000002800000000000000000000000000000000000000000000000000000000000000041a7da748b04674485a5da185055affefc85b6d8fe412accce55b6f67842116f0f7f7130de5d74c68c20e1cedcdf93b8741b9171de2e6a3f2567887382a0712e3f1b000000000000000000000000000000000000000000000000000000000000000000000000000000000000000000000000000000000000000000000000000058005600010000005615deb798bb3e4dfa0139dfa1b3d433cc23b72f6b175474e89094c44da98b954eedeac495271d0fa478c2975ab1ea89e8196811f51a7b7ade33eb113ede3eca2a72b3aecc820e955b36f38437d01395010000000000000000"
-        );
-
-        vm.stopPrank();
-
-        uint256 balanceAfter = ALICE.balance;
-
-        assertTrue(success, "Call Failed");
-        assertEq(balanceAfter - balanceBefore, 1120007305574805922);
-    }
-
-    function testEkuboIntegration() public {
-        // Test needs to be run on block 22082754 or later
-        // notice that the addresses for the tycho router and the executors are different because we are redeploying
-        vm.rollFork(22082754);
-        tychoRouter = deployRouter();
-        address[] memory executors = deployExecutors();
-        vm.startPrank(EXECUTOR_SETTER);
-        tychoRouter.setExecutors(executors);
-        vm.stopPrank();
-
-        deal(ALICE, 1 ether);
-        uint256 balanceBefore = IERC20(USDC_ADDR).balanceOf(ALICE);
-
-        vm.startPrank(ALICE);
-        // Encoded solution generated using `test_split_encoding_strategy_ekubo`
-        (bool success,) = address(tychoRouter).call{value: 1 ether}(
-            hex"0a83cb080000000000000000000000000000000000000000000000000de0b6b3a76400000000000000000000000000000000000000000000000000000000000000000000000000000000000000000000a0b86991c6218b36c1d19d4a2e9eb0ce3606eb480000000000000000000000000000000000000000000000000000000000000001000000000000000000000000000000000000000000000000000000000000000000000000000000000000000000000000000000000000000000000000000000000000000000000000000000000000000000000000000000000000000000000002000000000000000000000000cd09f75e2bf2a4d11f3ab23f1389fcc1621c0cc200000000000000000000000000000000000000000000000000000000000001200000000000000000000000000000000000000000000000000000000000000077007500010000003d7ebc40af7092e3f1c81f2e996cba5cae2090d7a4ad4f68d0b91cfd19687c881e50f3a00242828c0000000000000000000000000000000000000000a0b86991c6218b36c1d19d4a2e9eb0ce3606eb4851d02a5948496a67827242eabc5725531342527c000000000000000000000000000000000000000000"
-        );
-
-        uint256 balanceAfter = IERC20(USDC_ADDR).balanceOf(ALICE);
-
-        assertTrue(success, "Call Failed");
-        assertGe(balanceAfter - balanceBefore, 26173932);
-
-        // All input tokens are transferred to the router at first. Make sure we used
-        // all of it (and thus our splits are correct).
-        assertEq(IERC20(WETH_ADDR).balanceOf(tychoRouterAddr), 0);
-    }
-
-    function testSplitSwapIntegration() public {
-        // Test created with calldata from our router encoder, replacing the executor
-        // address with the USV2 executor address.
-
-        // Performs a split swap from WETH to USDC though WBTC and DAI using USV2 pools
-        //
-        //         ┌──(USV2)──> WBTC ───(USV2)──> USDC
-        //   WETH ─┤
-        //         └──(USV2)──> DAI  ───(USV2)──> USDC
-        deal(WETH_ADDR, ALICE, 1 ether);
-        uint256 balanceBefore = IERC20(USDC_ADDR).balanceOf(ALICE);
-
-        // Approve permit2
-        vm.startPrank(ALICE);
-        IERC20(WETH_ADDR).approve(PERMIT2_ADDRESS, type(uint256).max);
-        // Encoded solution generated using `test_split_swap_strategy_encoder_complex`
-        (bool success,) = tychoRouterAddr.call(
-            hex"d499aa880000000000000000000000000000000000000000000000000de0b6b3a7640000000000000000000000000000c02aaa39b223fe8d0a0e5c4f27ead9083c756cc2000000000000000000000000a0b86991c6218b36c1d19d4a2e9eb0ce3606eb4800000000000000000000000000000000000000000000000000000000018f61ec000000000000000000000000000000000000000000000000000000000000000000000000000000000000000000000000000000000000000000000000000000000000000000000000000000000000000000000000000000000000000000000004000000000000000000000000cd09f75e2bf2a4d11f3ab23f1389fcc1621c0cc2000000000000000000000000c02aaa39b223fe8d0a0e5c4f27ead9083c756cc20000000000000000000000000000000000000000000000000de0b6b3a764000000000000000000000000000000000000000000000000000000000000681363a300000000000000000000000000000000000000000000000000000000000000000000000000000000000000003ede3eca2a72b3aecc820e955b36f38437d013950000000000000000000000000000000000000000000000000000000067ebddab0000000000000000000000000000000000000000000000000000000000000200000000000000000000000000000000000000000000000000000000000000028000000000000000000000000000000000000000000000000000000000000000415b7ff43991de10c4c3a0372653891d27eb305ce04228bfe46a7d84a0978063fc4cb05183f19b83511bcb689b002d4f8e170f1d3cd77cf18c638229ccb67e0cac1c000000000000000000000000000000000000000000000000000000000000000000000000000000000000000000000000000000000000000000000000000160005600028000005615deb798bb3e4dfa0139dfa1b3d433cc23b72fc02aaa39b223fe8d0a0e5c4f27ead9083c756cc2a478c2975ab1ea89e8196811f51a7b7ade33eb113ede3eca2a72b3aecc820e955b36f38437d0139500005600010000005615deb798bb3e4dfa0139dfa1b3d433cc23b72fc02aaa39b223fe8d0a0e5c4f27ead9083c756cc2bb2b8038a1640196fbe3e38816f3e67cba72d9403ede3eca2a72b3aecc820e955b36f38437d0139500005602030000005615deb798bb3e4dfa0139dfa1b3d433cc23b72f6b175474e89094c44da98b954eedeac495271d0fae461ca67b15dc8dc81ce7615e0320da1a9ab8d53ede3eca2a72b3aecc820e955b36f38437d0139501005601030000005615deb798bb3e4dfa0139dfa1b3d433cc23b72f2260fac5e5542a773aa44fbcfedf7c193bc2c599004375dff511095cc5a197a54140a24efef3a4163ede3eca2a72b3aecc820e955b36f38437d0139501"
-        );
-
-        vm.stopPrank();
-
-        uint256 balanceAfter = IERC20(USDC_ADDR).balanceOf(ALICE);
-
-        assertTrue(success, "Call Failed");
-        assertGe(balanceAfter - balanceBefore, 26173932);
-
-        // All input tokens are transferred to the router at first. Make sure we used
-        // all of it (and thus our splits are correct).
-        assertEq(IERC20(WETH_ADDR).balanceOf(tychoRouterAddr), 0);
-    }
-
-    function testSwapAmountInNotFullySpent() public {
-        // Trade 1 WETH for DAI with 1 swap on Uniswap V2
-        // Has invalid data as input! There is only one swap with 60% of the input amount
-        uint256 amountIn = 1 ether;
-        deal(WETH_ADDR, ALICE, amountIn);
-
-        vm.startPrank(ALICE);
-
-        (
-            IAllowanceTransfer.PermitSingle memory permitSingle,
-            bytes memory signature
-        ) = handlePermit2Approval(WETH_ADDR, amountIn);
-
-        bytes memory protocolData = encodeUniswapV2Swap(
-            WETH_ADDR, WETH_DAI_POOL, tychoRouterAddr, false
-        );
-
-        bytes memory swap = encodeSwap(
-            uint8(0),
-            uint8(1),
-            (0xffffff * 60) / 100, // 60%
-            address(usv2Executor),
-            protocolData
-        );
-
-        bytes[] memory swaps = new bytes[](1);
-        swaps[0] = swap;
-
-        vm.expectRevert(
-            abi.encodeWithSelector(
-                TychoRouter__AmountInDiffersFromConsumed.selector,
-                1000000000000000000,
-                600000000000000000
-            )
-        );
-
-        tychoRouter.swapPermit2(
-            amountIn,
-            WETH_ADDR,
-            DAI_ADDR,
-            1,
-            false,
-            false,
-            2,
-            ALICE,
-            permitSingle,
-            signature,
-            pleEncode(swaps)
-        );
-
-        vm.stopPrank();
-    }
-
-    function testSwapSingleUSV4Callback() public {
-        uint256 amountIn = 100 ether;
-        deal(USDE_ADDR, tychoRouterAddr, amountIn);
-
-        UniswapV4Executor.UniswapV4Pool[] memory pools =
-            new UniswapV4Executor.UniswapV4Pool[](1);
-        pools[0] = UniswapV4Executor.UniswapV4Pool({
-            intermediaryToken: USDT_ADDR,
-            fee: uint24(100),
-            tickSpacing: int24(1)
-        });
-
-        bytes memory protocolData =
-            UniswapV4Utils.encodeExactInput(USDE_ADDR, USDT_ADDR, true, pools);
-
-        bytes memory swap = encodeSwap(
-            uint8(0), uint8(1), uint24(0), address(usv4Executor), protocolData
-        );
-
-        bytes[] memory swaps = new bytes[](1);
-        swaps[0] = swap;
-
-        tychoRouter.exposedSwap(amountIn, 2, pleEncode(swaps));
-
-        assertEq(IERC20(USDT_ADDR).balanceOf(tychoRouterAddr), 99943852);
-    }
-
-    function testSwapSingleUSV4CallbackPermit2() public {
-        vm.startPrank(ALICE);
-        uint256 amountIn = 100 ether;
-        deal(USDE_ADDR, ALICE, amountIn);
-        (
-            IAllowanceTransfer.PermitSingle memory permitSingle,
-            bytes memory signature
-        ) = handlePermit2Approval(USDE_ADDR, amountIn);
-
-        UniswapV4Executor.UniswapV4Pool[] memory pools =
-            new UniswapV4Executor.UniswapV4Pool[](1);
-        pools[0] = UniswapV4Executor.UniswapV4Pool({
-            intermediaryToken: USDT_ADDR,
-            fee: uint24(100),
-            tickSpacing: int24(1)
-        });
-
-        bytes memory protocolData =
-            UniswapV4Utils.encodeExactInput(USDE_ADDR, USDT_ADDR, true, pools);
-
-        bytes memory swap = encodeSwap(
-            uint8(0), uint8(1), uint24(0), address(usv4Executor), protocolData
-        );
-
-        bytes[] memory swaps = new bytes[](1);
-        swaps[0] = swap;
-
-        tychoRouter.swapPermit2(
-            amountIn,
-            USDE_ADDR,
-            USDT_ADDR,
-            99943850,
-            false,
-            false,
-            2,
-            ALICE,
-            permitSingle,
-            signature,
-            pleEncode(swaps)
-        );
-
-        assertEq(IERC20(USDT_ADDR).balanceOf(ALICE), 99943852);
-        vm.stopPrank();
-    }
-
-    function testSwapMultipleUSV4Callback() public {
-        // This test has two uniswap v4 hops that will be executed inside of the V4 pool manager
-        // USDE -> USDT -> WBTC
-        uint256 amountIn = 100 ether;
-        deal(USDE_ADDR, tychoRouterAddr, amountIn);
-
-        UniswapV4Executor.UniswapV4Pool[] memory pools =
-            new UniswapV4Executor.UniswapV4Pool[](2);
-        pools[0] = UniswapV4Executor.UniswapV4Pool({
-            intermediaryToken: USDT_ADDR,
-            fee: uint24(100),
-            tickSpacing: int24(1)
-        });
-        pools[1] = UniswapV4Executor.UniswapV4Pool({
-            intermediaryToken: WBTC_ADDR,
-            fee: uint24(3000),
-            tickSpacing: int24(60)
-        });
-
-        bytes memory protocolData =
-            UniswapV4Utils.encodeExactInput(USDE_ADDR, WBTC_ADDR, true, pools);
-
-        bytes memory swap = encodeSwap(
-            uint8(0), uint8(1), uint24(0), address(usv4Executor), protocolData
-        );
-
-        bytes[] memory swaps = new bytes[](1);
-        swaps[0] = swap;
-
-        tychoRouter.exposedSwap(amountIn, 2, pleEncode(swaps));
-
-        assertEq(IERC20(WBTC_ADDR).balanceOf(tychoRouterAddr), 102718);
-    }
-
-    function testCyclicSequentialSwap() public {
-        // This test has start and end tokens that are the same
-        // The flow is:
-        // USDC -> WETH -> USDC  using two pools
-        uint256 amountIn = 100 * 10 ** 6;
-        deal(USDC_ADDR, tychoRouterAddr, amountIn);
-
-        bytes memory usdcWethV3Pool1ZeroOneData = encodeUniswapV3Swap(
-            USDC_ADDR, WETH_ADDR, tychoRouterAddr, USDC_WETH_USV3, true
-        );
-
-        bytes memory usdcWethV3Pool2OneZeroData = encodeUniswapV3Swap(
-            WETH_ADDR, USDC_ADDR, tychoRouterAddr, USDC_WETH_USV3_2, false
-        );
-
-        bytes[] memory swaps = new bytes[](2);
-        // USDC -> WETH
-        swaps[0] = encodeSwap(
-            uint8(0),
-            uint8(1),
-            uint24(0),
-            address(usv3Executor),
-            usdcWethV3Pool1ZeroOneData
-        );
-        // WETH -> USDC
-        swaps[1] = encodeSwap(
-            uint8(1),
-            uint8(0),
-            uint24(0),
-            address(usv3Executor),
-            usdcWethV3Pool2OneZeroData
-        );
-
-        tychoRouter.exposedSwap(amountIn, 2, pleEncode(swaps));
-        assertEq(IERC20(USDC_ADDR).balanceOf(tychoRouterAddr), 99889294);
-    }
-
-    function testSplitInputCyclicSwap() public {
-        // This test has start and end tokens that are the same
-        // The flow is:
-        //            ┌─ (USV3, 60% split) ──> WETH ─┐
-        //            │                              │
-        // USDC ──────┤                              ├──(USV2)──> USDC
-        //            │                              │
-        //            └─ (USV3, 40% split) ──> WETH ─┘
-        uint256 amountIn = 100 * 10 ** 6;
-        deal(USDC_ADDR, tychoRouterAddr, amountIn);
-
-        bytes memory usdcWethV3Pool1ZeroOneData = encodeUniswapV3Swap(
-            USDC_ADDR, WETH_ADDR, tychoRouterAddr, USDC_WETH_USV3, true
-        );
-
-        bytes memory usdcWethV3Pool2ZeroOneData = encodeUniswapV3Swap(
-            USDC_ADDR, WETH_ADDR, tychoRouterAddr, USDC_WETH_USV3_2, true
-        );
-
-        bytes memory wethUsdcV2OneZeroData = encodeUniswapV2Swap(
-            WETH_ADDR, USDC_WETH_USV2, tychoRouterAddr, false
-        );
-
-        bytes[] memory swaps = new bytes[](3);
-        // USDC -> WETH (60% split)
-        swaps[0] = encodeSwap(
-            uint8(0),
-            uint8(1),
-            (0xffffff * 60) / 100, // 60%
-            address(usv3Executor),
-            usdcWethV3Pool1ZeroOneData
-        );
-        // USDC -> WETH (40% remainder)
-        swaps[1] = encodeSwap(
-            uint8(0),
-            uint8(1),
-            uint24(0),
-            address(usv3Executor),
-            usdcWethV3Pool2ZeroOneData
-        );
-        // WETH -> USDC
-        swaps[2] = encodeSwap(
-            uint8(1),
-            uint8(0),
-            uint24(0),
-            address(usv2Executor),
-            wethUsdcV2OneZeroData
-        );
-        tychoRouter.exposedSwap(amountIn, 2, pleEncode(swaps));
-        assertEq(IERC20(USDC_ADDR).balanceOf(tychoRouterAddr), 99574171);
-    }
-
-    function testSplitOutputCyclicSwap() public {
-        // This test has start and end tokens that are the same
-        // The flow is:
-        //                        ┌─── (USV3, 60% split) ───┐
-        //                        │                         │
-        // USDC ──(USV2) ── WETH──|                         ├─> USDC
-        //                        │                         │
-        //                        └─── (USV3, 40% split) ───┘
-
-        uint256 amountIn = 100 * 10 ** 6;
-        deal(USDC_ADDR, tychoRouterAddr, amountIn);
-
-        bytes memory usdcWethV2Data = encodeUniswapV2Swap(
-            USDC_ADDR, USDC_WETH_USV2, tychoRouterAddr, true
-        );
-
-        bytes memory usdcWethV3Pool1OneZeroData = encodeUniswapV3Swap(
-            WETH_ADDR, USDC_ADDR, tychoRouterAddr, USDC_WETH_USV3, false
-        );
-
-        bytes memory usdcWethV3Pool2OneZeroData = encodeUniswapV3Swap(
-            WETH_ADDR, USDC_ADDR, tychoRouterAddr, USDC_WETH_USV3_2, false
-        );
-
-        bytes[] memory swaps = new bytes[](3);
-        // USDC -> WETH
-        swaps[0] = encodeSwap(
-            uint8(0), uint8(1), uint24(0), address(usv2Executor), usdcWethV2Data
-        );
-        // WETH -> USDC
-        swaps[1] = encodeSwap(
-            uint8(1),
-            uint8(0),
-            (0xffffff * 60) / 100,
-            address(usv3Executor),
-            usdcWethV3Pool1OneZeroData
-        );
-
-        // WETH -> USDC
-        swaps[2] = encodeSwap(
-            uint8(1),
-            uint8(0),
-            uint24(0),
-            address(usv3Executor),
-            usdcWethV3Pool2OneZeroData
-        );
-
-        tychoRouter.exposedSwap(amountIn, 2, pleEncode(swaps));
-        assertEq(IERC20(USDC_ADDR).balanceOf(tychoRouterAddr), 99525908);
-    }
-
-    function testCyclicSequentialSwapIntegration() public {
-        deal(USDC_ADDR, ALICE, 100 * 10 ** 6);
-
-        // Approve permit2
-        vm.startPrank(ALICE);
-        IERC20(USDC_ADDR).approve(PERMIT2_ADDRESS, type(uint256).max);
-        // Encoded solution generated using `test_cyclic_sequential_swap`
-        (bool success,) = tychoRouterAddr.call(
-            hex"d499aa880000000000000000000000000000000000000000000000000000000005f5e100000000000000000000000000a0b86991c6218b36c1d19d4a2e9eb0ce3606eb48000000000000000000000000a0b86991c6218b36c1d19d4a2e9eb0ce3606eb480000000000000000000000000000000000000000000000000000000005f4308e000000000000000000000000000000000000000000000000000000000000000000000000000000000000000000000000000000000000000000000000000000000000000000000000000000000000000000000000000000000000000000000002000000000000000000000000cd09f75e2bf2a4d11f3ab23f1389fcc1621c0cc2000000000000000000000000a0b86991c6218b36c1d19d4a2e9eb0ce3606eb480000000000000000000000000000000000000000000000000000000005f5e10000000000000000000000000000000000000000000000000000000000681363d200000000000000000000000000000000000000000000000000000000000000000000000000000000000000003ede3eca2a72b3aecc820e955b36f38437d013950000000000000000000000000000000000000000000000000000000067ebddda0000000000000000000000000000000000000000000000000000000000000200000000000000000000000000000000000000000000000000000000000000028000000000000000000000000000000000000000000000000000000000000000418d58a54a3b8afc5d2e228ce6c5a1ab6b342cb5bfd9a00d57b869a4703ca2bb084d10d21f6842be9652a9ff2392673fbdcb961439ccc962de09f6bc64e5e665fe1c0000000000000000000000000000000000000000000000000000000000000000000000000000000000000000000000000000000000000000000000000000de006d00010000002e234dae75c793f67a35089c9d99245e1c58470ba0b86991c6218b36c1d19d4a2e9eb0ce3606eb48c02aaa39b223fe8d0a0e5c4f27ead9083c756cc20001f43ede3eca2a72b3aecc820e955b36f38437d0139588e6a0c2ddd26feeb64f039a2c41296fcb3f564001006d01000000002e234dae75c793f67a35089c9d99245e1c58470bc02aaa39b223fe8d0a0e5c4f27ead9083c756cc2a0b86991c6218b36c1d19d4a2e9eb0ce3606eb48000bb83ede3eca2a72b3aecc820e955b36f38437d013958ad599c3a0ff1de082011efddc58f1908eb6e6d8000000"
-        );
-
-        assertTrue(success, "Call Failed");
-        assertEq(IERC20(USDC_ADDR).balanceOf(ALICE), 99889294);
-
-        vm.stopPrank();
-    }
-
-    function testSplitInputCyclicSwapIntegration() public {
-        deal(USDC_ADDR, ALICE, 100 * 10 ** 6);
-
-        // Approve permit2
-        vm.startPrank(ALICE);
-        IERC20(USDC_ADDR).approve(PERMIT2_ADDRESS, type(uint256).max);
-        // Encoded solution generated using `test_split_input_cyclic_swap`
-        (bool success,) = tychoRouterAddr.call(
-            hex"d499aa880000000000000000000000000000000000000000000000000000000005f5e100000000000000000000000000a0b86991c6218b36c1d19d4a2e9eb0ce3606eb48000000000000000000000000a0b86991c6218b36c1d19d4a2e9eb0ce3606eb480000000000000000000000000000000000000000000000000000000005ef619b000000000000000000000000000000000000000000000000000000000000000000000000000000000000000000000000000000000000000000000000000000000000000000000000000000000000000000000000000000000000000000000002000000000000000000000000cd09f75e2bf2a4d11f3ab23f1389fcc1621c0cc2000000000000000000000000a0b86991c6218b36c1d19d4a2e9eb0ce3606eb480000000000000000000000000000000000000000000000000000000005f5e10000000000000000000000000000000000000000000000000000000000681363ee00000000000000000000000000000000000000000000000000000000000000000000000000000000000000003ede3eca2a72b3aecc820e955b36f38437d013950000000000000000000000000000000000000000000000000000000067ebddf6000000000000000000000000000000000000000000000000000000000000020000000000000000000000000000000000000000000000000000000000000002800000000000000000000000000000000000000000000000000000000000000041358738c580b15c5aeb2cd79615e7405569255d599e45d2d537805c4d403a8ce4198cdde7c328a881afeb2f5dc721c5d13dfae03ded6e8e958a96e303e7fa07e91b000000000000000000000000000000000000000000000000000000000000000000000000000000000000000000000000000000000000000000000000000136006d00019999992e234dae75c793f67a35089c9d99245e1c58470ba0b86991c6218b36c1d19d4a2e9eb0ce3606eb48c02aaa39b223fe8d0a0e5c4f27ead9083c756cc20001f43ede3eca2a72b3aecc820e955b36f38437d0139588e6a0c2ddd26feeb64f039a2c41296fcb3f564001006d00010000002e234dae75c793f67a35089c9d99245e1c58470ba0b86991c6218b36c1d19d4a2e9eb0ce3606eb48c02aaa39b223fe8d0a0e5c4f27ead9083c756cc2000bb83ede3eca2a72b3aecc820e955b36f38437d013958ad599c3a0ff1de082011efddc58f1908eb6e6d801005601000000005615deb798bb3e4dfa0139dfa1b3d433cc23b72fc02aaa39b223fe8d0a0e5c4f27ead9083c756cc2b4e16d0168e52d35cacd2c6185b44281ec28c9dc3ede3eca2a72b3aecc820e955b36f38437d013950000000000000000000000"
-        );
-
-        assertTrue(success, "Call Failed");
-        assertEq(IERC20(USDC_ADDR).balanceOf(ALICE), 99574171);
-
-        vm.stopPrank();
-    }
-
-    function testSplitOutputCyclicSwapIntegration() public {
-        deal(USDC_ADDR, ALICE, 100 * 10 ** 6);
-
-        // Approve permit2
-        vm.startPrank(ALICE);
-        IERC20(USDC_ADDR).approve(PERMIT2_ADDRESS, type(uint256).max);
-        // Encoded solution generated using `test_split_output_cyclic_swap`
-        (bool success,) = tychoRouterAddr.call(
-            hex"d499aa880000000000000000000000000000000000000000000000000000000005f5e100000000000000000000000000a0b86991c6218b36c1d19d4a2e9eb0ce3606eb48000000000000000000000000a0b86991c6218b36c1d19d4a2e9eb0ce3606eb480000000000000000000000000000000000000000000000000000000005eea514000000000000000000000000000000000000000000000000000000000000000000000000000000000000000000000000000000000000000000000000000000000000000000000000000000000000000000000000000000000000000000000002000000000000000000000000cd09f75e2bf2a4d11f3ab23f1389fcc1621c0cc2000000000000000000000000a0b86991c6218b36c1d19d4a2e9eb0ce3606eb480000000000000000000000000000000000000000000000000000000005f5e100000000000000000000000000000000000000000000000000000000006813641000000000000000000000000000000000000000000000000000000000000000000000000000000000000000003ede3eca2a72b3aecc820e955b36f38437d013950000000000000000000000000000000000000000000000000000000067ebde18000000000000000000000000000000000000000000000000000000000000020000000000000000000000000000000000000000000000000000000000000002800000000000000000000000000000000000000000000000000000000000000041261a267c7d90a230d7f6d0917652953ef5cdaaabc80234a0c3d39ca20687f5af0b56421d0b0bec01d5ba66dd435d7cd63e95abcea114aa9fef6fe9d77589c12e1b000000000000000000000000000000000000000000000000000000000000000000000000000000000000000000000000000000000000000000000000000136005600010000005615deb798bb3e4dfa0139dfa1b3d433cc23b72fa0b86991c6218b36c1d19d4a2e9eb0ce3606eb48b4e16d0168e52d35cacd2c6185b44281ec28c9dc3ede3eca2a72b3aecc820e955b36f38437d0139501006d01009999992e234dae75c793f67a35089c9d99245e1c58470bc02aaa39b223fe8d0a0e5c4f27ead9083c756cc2a0b86991c6218b36c1d19d4a2e9eb0ce3606eb480001f43ede3eca2a72b3aecc820e955b36f38437d0139588e6a0c2ddd26feeb64f039a2c41296fcb3f564000006d01000000002e234dae75c793f67a35089c9d99245e1c58470bc02aaa39b223fe8d0a0e5c4f27ead9083c756cc2a0b86991c6218b36c1d19d4a2e9eb0ce3606eb48000bb83ede3eca2a72b3aecc820e955b36f38437d013958ad599c3a0ff1de082011efddc58f1908eb6e6d80000000000000000000000"
-        );
-
-        assertTrue(success, "Call Failed");
-        assertEq(IERC20(USDC_ADDR).balanceOf(ALICE), 99525908);
-
-        vm.stopPrank();
-    }
-
-    // Base Network Tests
-    // Make sure to set the RPC_URL to base network
-    function testSwapSingleBase() public {
-        vm.skip(true);
-        vm.rollFork(26857267);
-        uint256 amountIn = 10 * 10 ** 6;
-        deal(BASE_USDC, tychoRouterAddr, amountIn);
-
-        bytes memory protocolData = encodeUniswapV2Swap(
-            BASE_USDC, USDC_MAG7_POOL, tychoRouterAddr, true
-        );
-
-        bytes memory swap = encodeSwap(
-            uint8(0), uint8(1), uint24(0), address(usv2Executor), protocolData
-        );
-        bytes[] memory swaps = new bytes[](1);
-        swaps[0] = swap;
-
-        tychoRouter.exposedSwap(amountIn, 2, pleEncode(swaps));
-        assertGt(IERC20(BASE_MAG7).balanceOf(tychoRouterAddr), 1379830606);
-    }
-
-    function testCurveIntegration() public {
-        deal(UWU_ADDR, ALICE, 1 ether);
-
-        vm.startPrank(ALICE);
-        IERC20(UWU_ADDR).approve(tychoRouterAddr, type(uint256).max);
-        // Encoded solution generated using `test_split_encoding_strategy_curve`
-        (bool success,) = tychoRouterAddr.call(
-            hex"0a83cb080000000000000000000000000000000000000000000000000de0b6b3a764000000000000000000000000000055c08ca52497e2f1534b59e2917bf524d4765257000000000000000000000000c02aaa39b223fe8d0a0e5c4f27ead9083c756cc20000000000000000000000000000000000000000000000000000000000000001000000000000000000000000000000000000000000000000000000000000000000000000000000000000000000000000000000000000000000000000000000000000000000000000000000000000000000000000000000000000000000000002000000000000000000000000cd09f75e2bf2a4d11f3ab23f1389fcc1621c0cc20000000000000000000000000000000000000000000000000000000000000120000000000000000000000000000000000000000000000000000000000000005b005900010000001d1499e622d69689cdf9004d05ec547d650ff21155c08ca52497e2f1534b59e2917bf524d4765257c02aaa39b223fe8d0a0e5c4f27ead9083c756cc277146b0a1d08b6844376df6d9da99ba7f1b19e71020100010000000000"
-        );
-
-        assertEq(IERC20(WETH_ADDR).balanceOf(ALICE), 4691958787921);
-
-        vm.stopPrank();
-    }
-
-    function testCurveIntegrationStETH() public {
-        deal(ALICE, 1 ether);
-
-        vm.startPrank(ALICE);
-        // Encoded solution generated using `test_split_encoding_strategy_curve_st_eth`
-        (bool success,) = tychoRouterAddr.call{value: 1 ether}(
-            hex"0a83cb080000000000000000000000000000000000000000000000000de0b6b3a76400000000000000000000000000000000000000000000000000000000000000000000000000000000000000000000ae7ab96520de3a18e5e111b5eaab095312d7fe840000000000000000000000000000000000000000000000000000000000000001000000000000000000000000000000000000000000000000000000000000000000000000000000000000000000000000000000000000000000000000000000000000000000000000000000000000000000000000000000000000000000000002000000000000000000000000cd09f75e2bf2a4d11f3ab23f1389fcc1621c0cc20000000000000000000000000000000000000000000000000000000000000120000000000000000000000000000000000000000000000000000000000000005b005900010000001d1499e622d69689cdf9004d05ec547d650ff211eeeeeeeeeeeeeeeeeeeeeeeeeeeeeeeeeeeeeeeeae7ab96520de3a18e5e111b5eaab095312d7fe84dc24316b9ae028f1497c275eb9192a3ea0f67022010001000000000000"
-        );
-
-        assertEq(IERC20(STETH_ADDR).balanceOf(ALICE), 1000754689941529590);
-
-        vm.stopPrank();
-=======
         tychoRouter.exposedSplitSwap(amountIn, 2, swaps);
->>>>>>> 3de5a192
     }
 }