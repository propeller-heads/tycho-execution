--- conflicted
+++ resolved
@@ -2,12 +2,8 @@
 pragma solidity ^0.8.26;
 
 import "./TychoRouterTestSetup.sol";
-<<<<<<< HEAD
-import "./executors/UniswapV4Utils.sol";
+import "./protocols/UniswapV4Utils.sol";
 import "@src/executors/BebopExecutor.sol";
-=======
-import "./protocols/UniswapV4Utils.sol";
->>>>>>> 7b48cab3
 
 contract TychoRouterTestProtocolIntegration is TychoRouterTestSetup {
     function testMultiProtocolIntegration() public {
@@ -31,7 +27,6 @@
         assertTrue(success, "Call Failed");
         assertEq(balanceAfter - balanceBefore, 732214216964381330);
     }
-<<<<<<< HEAD
 
     function testSingleUSV4IntegrationInputETH() public {
         // Test created with calldata from our router encoder.
@@ -53,130 +48,6 @@
 
         assertTrue(success, "Call Failed");
         assertEq(balanceAfter - balanceBefore, 235610487387677804636755778);
-    }
-
-    function testSingleUSV4IntegrationOutputETH() public {
-        // Test created with calldata from our router encoder.
-
-        // Performs a single swap from USDC to ETH without wrapping or unwrapping
-        //
-        //   USDC ───(USV4)──> ETH
-        //
-        deal(USDC_ADDR, ALICE, 3000_000000);
-        uint256 balanceBefore = ALICE.balance;
-
-        // Approve permit2
-        vm.startPrank(ALICE);
-        IERC20(USDC_ADDR).approve(PERMIT2_ADDRESS, type(uint256).max);
-
-        bytes memory callData =
-            loadCallDataFromFile("test_single_encoding_strategy_usv4_eth_out");
-        (bool success,) = tychoRouterAddr.call(callData);
-
-        vm.stopPrank();
-
-        uint256 balanceAfter = ALICE.balance;
-
-        assertTrue(success, "Call Failed");
-        console.logUint(balanceAfter - balanceBefore);
-        assertEq(balanceAfter - balanceBefore, 1474406268748155809);
-    }
-
-    function testSingleMaverickIntegration() public {
-        deal(GHO_ADDR, ALICE, 1 ether);
-        uint256 balanceBefore = IERC20(USDC_ADDR).balanceOf(ALICE);
-
-        vm.startPrank(ALICE);
-        IERC20(GHO_ADDR).approve(tychoRouterAddr, type(uint256).max);
-
-        bytes memory callData =
-            loadCallDataFromFile("test_single_encoding_strategy_maverick");
-        (bool success,) = tychoRouterAddr.call(callData);
-
-        uint256 balanceAfter = IERC20(USDC_ADDR).balanceOf(ALICE);
-
-        assertTrue(success, "Call Failed");
-        assertGe(balanceAfter - balanceBefore, 999725);
-        assertEq(IERC20(WETH_ADDR).balanceOf(tychoRouterAddr), 0);
-    }
-
-    function testSingleEkuboIntegration() public {
-        vm.stopPrank();
-
-        deal(ALICE, 1 ether);
-        uint256 balanceBefore = IERC20(USDC_ADDR).balanceOf(ALICE);
-
-        // Approve permit2
-        vm.startPrank(ALICE);
-        bytes memory callData =
-            loadCallDataFromFile("test_single_encoding_strategy_ekubo");
-        (bool success,) = tychoRouterAddr.call{value: 1 ether}(callData);
-
-        uint256 balanceAfter = IERC20(USDC_ADDR).balanceOf(ALICE);
-
-        assertTrue(success, "Call Failed");
-        assertGe(balanceAfter - balanceBefore, 26173932);
-        assertEq(IERC20(WETH_ADDR).balanceOf(tychoRouterAddr), 0);
-    }
-
-    function testSingleCurveIntegration() public {
-        deal(UWU_ADDR, ALICE, 1 ether);
-
-        vm.startPrank(ALICE);
-        IERC20(UWU_ADDR).approve(tychoRouterAddr, type(uint256).max);
-        bytes memory callData =
-            loadCallDataFromFile("test_single_encoding_strategy_curve");
-        (bool success,) = tychoRouterAddr.call(callData);
-
-        assertTrue(success, "Call Failed");
-        assertEq(IERC20(WETH_ADDR).balanceOf(ALICE), 2877855391767);
-
-        vm.stopPrank();
-    }
-
-    function testSingleSwapUSV3Permit2() public {
-        // Trade 1 WETH for DAI with 1 swap on Uniswap V3 using Permit2
-        // Tests entire USV3 flow including callback
-        // 1 WETH   ->   DAI
-        //       (USV3)
-        vm.startPrank(ALICE);
-        uint256 amountIn = 10 ** 18;
-        deal(WETH_ADDR, ALICE, amountIn);
-        (
-            IAllowanceTransfer.PermitSingle memory permitSingle,
-            bytes memory signature
-        ) = handlePermit2Approval(WETH_ADDR, tychoRouterAddr, amountIn);
-
-        uint256 expAmountOut = 1205_128428842122129186; //Swap 1 WETH for 1205.12 DAI
-        bool zeroForOne = false;
-        bytes memory protocolData = encodeUniswapV3Swap(
-            WETH_ADDR,
-            DAI_ADDR,
-            ALICE,
-            DAI_WETH_USV3,
-            zeroForOne,
-            RestrictTransferFrom.TransferType.TransferFrom
-        );
-        bytes memory swap =
-            encodeSingleSwap(address(usv3Executor), protocolData);
-
-        tychoRouter.singleSwapPermit2(
-            amountIn,
-            WETH_ADDR,
-            DAI_ADDR,
-            expAmountOut - 1,
-            false,
-            false,
-            ALICE,
-            permitSingle,
-            signature,
-            swap
-        );
-
-        uint256 finalBalance = IERC20(DAI_ADDR).balanceOf(ALICE);
-        assertGe(finalBalance, expAmountOut);
-
-        vm.stopPrank();
     }
 
     function testSingleBebopIntegration() public {
@@ -255,6 +126,4 @@
 
         vm.stopPrank();
     }
-=======
->>>>>>> 7b48cab3
 }