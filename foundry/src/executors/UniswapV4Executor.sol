--- conflicted
+++ resolved
@@ -17,11 +17,9 @@
 import {IV4Router} from "@uniswap/v4-periphery/src/interfaces/IV4Router.sol";
 import {PathKey} from "@uniswap/v4-periphery/src/libraries/PathKey.sol";
 
-<<<<<<< HEAD
-=======
+
 error UniswapV4Executor__InvalidDataLength();
 
->>>>>>> 002d0495
 contract UniswapV4Executor is IExecutor, V4Router {
     using SafeERC20 for IERC20;
     using CurrencyLibrary for Currency;
